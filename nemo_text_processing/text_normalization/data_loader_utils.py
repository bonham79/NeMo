# Copyright (c) 2021, NVIDIA CORPORATION.  All rights reserved.
#
# Licensed under the Apache License, Version 2.0 (the "License");
# you may not use this file except in compliance with the License.
# You may obtain a copy of the License at
#
#     http://www.apache.org/licenses/LICENSE-2.0
#
# Unless required by applicable law or agreed to in writing, software
# distributed under the License is distributed on an "AS IS" BASIS,
# WITHOUT WARRANTIES OR CONDITIONS OF ANY KIND, either express or implied.
# See the License for the specific language governing permissions and
# limitations under the License.


import json
import re
from collections import defaultdict, namedtuple
from typing import Dict, List, Optional, Set, Tuple, Union

EOS_TYPE = "EOS"
PUNCT_TYPE = "PUNCT"
PLAIN_TYPE = "PLAIN"
Instance = namedtuple('Instance', 'token_type un_normalized normalized')
known_types = [
    "PLAIN",
    "DATE",
    "CARDINAL",
    "LETTERS",
    "VERBATIM",
    "MEASURE",
    "DECIMAL",
    "ORDINAL",
    "DIGIT",
    "MONEY",
    "TELEPHONE",
    "ELECTRONIC",
    "FRACTION",
    "TIME",
    "ADDRESS",
]


def load_kaggle_text_norm_file(file_path: str) -> List[Instance]:
    """
    https://www.kaggle.com/richardwilliamsproat/text-normalization-for-english-russian-and-polish
    Loads text file in the Kaggle Google text normalization file format: <semiotic class>\t<unnormalized text>\t<`self` if trivial class or normalized text>
    E.g. 
    PLAIN   Brillantaisia   <self>
    PLAIN   is      <self>
    PLAIN   a       <self>
    PLAIN   genus   <self>
    PLAIN   of      <self>
    PLAIN   plant   <self>
    PLAIN   in      <self>
    PLAIN   family  <self>
    PLAIN   Acanthaceae     <self>
    PUNCT   .       sil
    <eos>   <eos>

    Args:
        file_path: file path to text file

    Returns: flat list of instances 
    """
    res = []
    with open(file_path, 'r') as fp:
        for line in fp:
            parts = line.strip().split("\t")
            if parts[0] == "<eos>":
                res.append(Instance(token_type=EOS_TYPE, un_normalized="", normalized=""))
            else:
                l_type, l_token, l_normalized = parts
                l_token = l_token.lower()
                l_normalized = l_normalized.lower()

                if l_type == PLAIN_TYPE:
                    res.append(Instance(token_type=l_type, un_normalized=l_token, normalized=l_token))
                elif l_type != PUNCT_TYPE:
                    res.append(Instance(token_type=l_type, un_normalized=l_token, normalized=l_normalized))
    return res


def load_files(file_paths: List[str], load_func=load_kaggle_text_norm_file) -> List[Instance]:
    """
    Load given list of text files using the `load_func` function.

    Args: 
        file_paths: list of file paths
        load_func: loading function

    Returns: flat list of instances
    """
    res = []
    for file_path in file_paths:
        res.extend(load_func(file_path=file_path))
    return res


def clean_generic(text: str) -> str:
    """
    Cleans text without affecting semiotic classes.

    Args:
        text: string

    Returns: cleaned string
    """
    text = text.strip()
    text = text.lower()
    return text


def evaluate(preds: List[str], labels: List[str], input: Optional[List[str]] = None, verbose: bool = True) -> float:
    """
    Evaluates accuracy given predictions and labels. 

    Args:
        preds: predictions
        labels: labels
        input: optional, only needed for verbosity
        verbose: if true prints [input], golden labels and predictions

    Returns accuracy
    """
    acc = 0
    nums = len(preds)
    for i in range(nums):
        pred_norm = clean_generic(preds[i])
        label_norm = clean_generic(labels[i])
        if pred_norm == label_norm:
            acc = acc + 1
        else:
            if input:
                print(f"inpu: {json.dumps(input[i])}")
            print(f"gold: {json.dumps(label_norm)}")
            print(f"pred: {json.dumps(pred_norm)}")
    return acc / nums


def training_data_to_tokens(
    data: List[Instance], category: Optional[str] = None
) -> Dict[str, Tuple[List[str], List[str]]]:
    """
    Filters the instance list by category if provided and converts it into a map from token type to list of un_normalized and normalized strings

    Args:
        data: list of instances
        category: optional semiotic class category name

    Returns Dict: token type -> (list of un_normalized strings, list of normalized strings)
    """
    result = defaultdict(lambda: ([], []))
    for instance in data:
        if instance.token_type != EOS_TYPE:
            if category is None or instance.token_type == category:
                result[instance.token_type][0].append(instance.un_normalized)
                result[instance.token_type][1].append(instance.normalized)
    return result


def training_data_to_sentences(data: List[Instance]) -> Tuple[List[str], List[str], List[Set[str]]]:
    """
    Takes instance list, creates list of sentences split by EOS_Token
    Args:
        data: list of instances
    Returns (list of unnormalized sentences, list of normalized sentences, list of sets of categories in a sentence)
    """
    # split data at EOS boundaries
    sentences = []
    sentence = []
    categories = []
    sentence_categories = set()

    for instance in data:
        if instance.token_type == EOS_TYPE:
            sentences.append(sentence)
            sentence = []
            categories.append(sentence_categories)
            sentence_categories = set()
        else:
            sentence.append(instance)
            sentence_categories.update([instance.token_type])
    un_normalized = [" ".join([instance.un_normalized for instance in sentence]) for sentence in sentences]
    normalized = [" ".join([instance.normalized for instance in sentence]) for sentence in sentences]
    return un_normalized, normalized, categories


def post_process_punctuation(text: str) -> str:
    """
    Normalized quotes and spaces

    Args:
        text: text

    Returns: text with normalized spaces and quotes
    """
    text = (
        text.replace('( ', '(')
        .replace(' )', ')')
        .replace('{ ', '{')
        .replace(' }', '}')
        .replace('[ ', '[')
        .replace(' ]', ']')
        .replace('  ', ' ')
        .replace('”', '"')
        .replace("’", "'")
        .replace("»", '"')
        .replace("«", '"')
        .replace("\\", "")
        .replace("„", '"')
        .replace("´", "'")
        .replace("’", "'")
        .replace('“', '"')
        .replace("‘", "'")
        .replace('`', "'")
        .replace('- -', "--")
    )

    for punct in "!,.:;?":
        text = text.replace(f' {punct}', punct)
    return text.strip()


def pre_process(text: str) -> str:
    """
    Adds space around punctuation marks

    Args:
        text: string that may include semiotic classes

    Returns: text with spaces around punctuation marks
    """
    space_both = '[]'
    for punct in space_both:
        text = text.replace(punct, ' ' + punct + ' ')

    # remove extra space
    text = re.sub(r' +', ' ', text)
    return text


<<<<<<< HEAD
def load_file(file_path: str) -> List[str]:
    """
    Load given text file into list of string.

    Args:
        file_path: file path

    Returns: flat list of string
    """
    res = []
    with open(file_path, 'r') as fp:
        for line in fp:
            res.append(line)
    return res


def write_file(file_path: str, data: List[str]):
    """
    Writes out list of string to file.

    Args:
        file_path: file path
        data: list of string

    """
    with open(file_path, 'w') as fp:
        for line in data:
            fp.write(line + '\n')


def load_manifest(manifest_path: str) -> List[Dict[str, Union[str, float]]]:
    result = []
    with open(manifest_path) as f:
        for i, line in enumerate(f):
            data = json.loads(line)
            result.append(data)
    return result


def write_manifest(manifest_items: List[Dict[str, Union[str, float]]], output_manifest_path: str) -> None:
    with open(output_manifest_path, 'w') as f:
        for item in manifest_items:
            f.write(json.dumps(item) + '\n')
=======
def check_installation():
    try:
        import pynini

        PYNINI_AVAILABLE = True

    except (ModuleNotFoundError, ImportError):
        PYNINI_AVAILABLE = False
    return PYNINI_AVAILABLE


def get_installation_msg():
    msg = "`pynini` is not installed ! \n Please run the `nemo_text_processing/setup.sh` script prior to usage of this toolkit."
    return msg
>>>>>>> c88c20ed
<|MERGE_RESOLUTION|>--- conflicted
+++ resolved
@@ -240,7 +240,6 @@
     return text
 
 
-<<<<<<< HEAD
 def load_file(file_path: str) -> List[str]:
     """
     Load given text file into list of string.
@@ -284,7 +283,8 @@
     with open(output_manifest_path, 'w') as f:
         for item in manifest_items:
             f.write(json.dumps(item) + '\n')
-=======
+
+
 def check_installation():
     try:
         import pynini
@@ -298,5 +298,4 @@
 
 def get_installation_msg():
     msg = "`pynini` is not installed ! \n Please run the `nemo_text_processing/setup.sh` script prior to usage of this toolkit."
-    return msg
->>>>>>> c88c20ed
+    return msg