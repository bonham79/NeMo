# Copyright (c) 2020, NVIDIA CORPORATION.  All rights reserved.
#
# Licensed under the Apache License, Version 2.0 (the "License");
# you may not use this file except in compliance with the License.
# You may obtain a copy of the License at
#
#     http://www.apache.org/licenses/LICENSE-2.0
#
# Unless required by applicable law or agreed to in writing, software
# distributed under the License is distributed on an "AS IS" BASIS,
# WITHOUT WARRANTIES OR CONDITIONS OF ANY KIND, either express or implied.
# See the License for the specific language governing permissions and
# limitations under the License.

import json
import math
import os
import shutil
from copy import deepcopy
from functools import reduce
from typing import Dict, List, Tuple, Union

import numpy as np
import omegaconf
import soundfile as sf
import torch
from pyannote.core import Annotation, Segment, Timeline
from pyannote.metrics.diarization import DiarizationErrorRate
from tqdm import tqdm

<<<<<<< HEAD
from nemo.collections.asr.parts.utils.nmesc_clustering import SpeakerClustering
=======
from nemo.collections.asr.parts.utils.nmesc_clustering import COSclustering, get_argmin_mat
>>>>>>> d19146cd
from nemo.utils import logging


"""
This file contains all the utility functions required for speaker embeddings part in diarization scripts
"""


def get_uniqname_from_filepath(filepath):
    """
    Return base name from provided filepath
    """
    if type(filepath) is str:
        uniq_id = os.path.splitext(os.path.basename(filepath))[0]
        return uniq_id
    else:
        raise TypeError("input must be filepath string")


<<<<<<< HEAD
def get_uniq_id_with_dur(meta, decimals=3):
=======
def get_uniq_id_from_manifest_line(line: str) -> str:
    """
    Retrieve `uniq_id` from the `audio_filepath` in a manifest line.
    """
    dic = json.loads(line.strip())
    uniq_id = get_uniqname_from_filepath(dic['audio_filepath'])
    return uniq_id


def get_uniq_id_with_dur(meta, deci=3):
>>>>>>> d19146cd
    """
    Return basename with offset and end time labels
    """
    # bare_uniq_id = get_uniqname_from_filepath(meta['audio_filepath'])
    bare_uniq_id = get_uniqname_from_filepath(meta['rttm_filepath'])
    if meta['offset'] is None and meta['duration'] is None:
        return bare_uniq_id
    if meta['offset']:
        offset = str(int(round(meta['offset'], decimals) * pow(10, decimals)))
    else:
        offset = 0
    if meta['duration']:
        endtime = str(int(round(meta['offset'] + meta['duration'], decimals) * pow(10, decimals)))
    else:
        endtime = 'NULL'
    uniq_id = f"{bare_uniq_id}_{offset}_{endtime}"
    return uniq_id


def audio_rttm_map(manifest, attach_dur=False):
    """
    This function creates AUDIO_RTTM_MAP which is used by all diarization components to extract embeddings,
    cluster and unify time stamps
    Args: manifest file that contains keys audio_filepath, rttm_filepath if exists, text, num_speakers if known and uem_filepath if exists

    returns:
    AUDIO_RTTM_MAP (dict) : A dictionary with keys of uniq id, which is being used to map audio files and corresponding rttm files
    """

    AUDIO_RTTM_MAP = {}
    with open(manifest, 'r') as inp_file:
        lines = inp_file.readlines()
        logging.info("Number of files to diarize: {}".format(len(lines)))
        for line in lines:
            line = line.strip()
            dic = json.loads(line)

            meta = {
                'audio_filepath': dic['audio_filepath'],
                'rttm_filepath': dic.get('rttm_filepath', None),
                'offset': dic.get('offset', None),
                'duration': dic.get('duration', None),
                'text': dic.get('text', None),
                'num_speakers': dic.get('num_speakers', None),
                'uem_filepath': dic.get('uem_filepath', None),
                'ctm_filepath': dic.get('ctm_filepath', None),
            }
            if attach_dur:
                uniqname = get_uniq_id_with_dur(meta)
            else:
                uniqname = get_uniqname_from_filepath(filepath=meta['audio_filepath'])

            if uniqname not in AUDIO_RTTM_MAP:
                AUDIO_RTTM_MAP[uniqname] = meta
            else:
                raise KeyError(
                    "file {} is already part of AUDIO_RTTM_MAP, it might be duplicated, Note: file basename must be unique".format(
                        meta['audio_filepath']
                    )
                )

    return AUDIO_RTTM_MAP


def parse_scale_configs(window_lengths_in_sec, shift_lengths_in_sec, multiscale_weights):
    """
    Check whether multiscale parameters are provided correctly. window_lengths_in_sec, shift_lengfhs_in_sec and
    multiscale_weights should be all provided in omegaconf.listconfig.ListConfig type. In addition, the scales
    should be provided in descending order, from the longest scale to the base scale (the shortest).

    Example:
        Single-scale setting:
            parameters.window_length_in_sec=1.5
            parameters.shift_length_in_sec=0.75
            parameters.multiscale_weights=null

        Multiscale setting (base scale - window_length 0.5 s and shift_length 0.25):
            parameters.window_length_in_sec=[1.5,1.0,0.5]
            parameters.shift_length_in_sec=[0.75,0.5,0.25]
            parameters.multiscale_weights=[0.33,0.33,0.33]

    In addition, you can also specify session-by-session multiscale weight. In this case, each dictionary key
    points to different weights.
    """
    checkFloatConfig = [type(var) == float for var in (window_lengths_in_sec, shift_lengths_in_sec)]
    checkListConfig = [
        type(var) == type(omegaconf.listconfig.ListConfig([]))
        for var in (window_lengths_in_sec, shift_lengths_in_sec, multiscale_weights)
    ]
    if all(checkListConfig) or all(checkFloatConfig):

        # If bare floating numbers are provided, convert them to list format.
        if all(checkFloatConfig):
            window_lengths, shift_lengths, multiscale_weights = (
                [window_lengths_in_sec],
                [shift_lengths_in_sec],
                [1.0],
            )
        else:
            window_lengths, shift_lengths, multiscale_weights = (
                window_lengths_in_sec,
                shift_lengths_in_sec,
                multiscale_weights,
            )

        length_check = (
            len(set([len(window_lengths), len(shift_lengths), len(multiscale_weights)])) == 1
            and len(multiscale_weights) > 0
        )
        scale_order_check = (
            window_lengths == sorted(window_lengths)[::-1] and shift_lengths == sorted(shift_lengths)[::-1]
        )

        # Check whether window lengths are longer than shift lengths
        if len(window_lengths) > 1:
            shift_length_check = all([w > s for w, s in zip(window_lengths, shift_lengths)]) == True
        else:
            shift_length_check = window_lengths[0] > shift_lengths[0]

        multiscale_args_dict = {'use_single_scale_clustering': False}
        if all([length_check, scale_order_check, shift_length_check]) == True:
            if len(window_lengths) > 1:
                multiscale_args_dict['scale_dict'] = {
                    k: (w, s) for k, (w, s) in enumerate(zip(window_lengths, shift_lengths))
                }
            else:
                multiscale_args_dict['scale_dict'] = {0: (window_lengths[0], shift_lengths[0])}
            multiscale_args_dict['multiscale_weights'] = multiscale_weights
            return multiscale_args_dict
        else:
            raise ValueError('Multiscale parameters are not properly setup.')

    elif any(checkListConfig):
        raise ValueError(
            'You must provide a list config for all three parameters: window, shift and multiscale weights.'
        )
    else:
        return None


def get_embs_and_timestamps(multiscale_embeddings_and_timestamps, multiscale_args_dict):
    """
    The embeddings and timestamps in multiscale_embeddings_and_timestamps dictionary are
    indexed by scale index. This function rearranges the extracted speaker embedding and
    timestamps by unique ID to make the further processing more convenient.

    Args:
        multiscale_embeddings_and_timestamps (dict):
            Dictionary of embeddings and timestamps for each scale.
        multiscale_args_dict (dict):
            Dictionary of scale information: window, shift and multiscale weights.

    Returns:
        embs_and_timestamps (dict)
            A dictionary containing embeddings and timestamps of each scale, indexed by unique ID.
    """
    embs_and_timestamps = {
        uniq_id: {}
        for uniq_id in multiscale_embeddings_and_timestamps[0][0].keys()
    }
    if multiscale_args_dict['use_single_scale_clustering']:
        _multiscale_args_dict = deepcopy(multiscale_args_dict)
        _multiscale_args_dict['scale_dict'] = {0: multiscale_args_dict['scale_dict'][0]}
        _multiscale_args_dict['multiscale_weights'] = multiscale_args_dict['multiscale_weights'][:1]
    else:
        _multiscale_args_dict = multiscale_args_dict

    embeddings, timestamps = multiscale_embeddings_and_timestamps[0]
    for uniq_id in embeddings.keys():
        embeddings_dict, time_stamps_dict = {}, {}
        embeddings_list, time_stamps_list, segment_index_list = [], [], []
        for scale_idx in sorted(_multiscale_args_dict['scale_dict'].keys()):
            embeddings, timestamps = multiscale_embeddings_and_timestamps[scale_idx]
            if len(embeddings[uniq_id]) != len(timestamps[uniq_id]):
                raise ValueError("Mismatch of counts between embedding vectors and timestamps")
            time_stamps_tensor = torch.tensor(timestamps[uniq_id])
            embeddings_list.append(embeddings[uniq_id])
            segment_index_list.append(embeddings[uniq_id].shape[0])
            time_stamps_list.append(time_stamps_tensor)

        embs_and_timestamps[uniq_id]['multiscale_weights'] = (
            torch.tensor(_multiscale_args_dict['multiscale_weights']).unsqueeze(0).float()
        )
        embs_and_timestamps[uniq_id]['embeddings'] = torch.cat(embeddings_list, dim=0)
        embs_and_timestamps[uniq_id]['timestamps'] = torch.cat(time_stamps_list, dim=0)
        embs_and_timestamps[uniq_id]['multiscale_segment_counts'] = torch.tensor(segment_index_list)

    return embs_and_timestamps


def get_timestamps(multiscale_timestamps, multiscale_args_dict):
    """
    The timestamps in `multiscale_timestamps` dictionary are indexed by scale index.
    This function rearranges the extracted speaker embedding and timestamps by unique ID to make the further processing more convenient.

    Args:
        multiscale_timestamps (dict):
            Dictionary of timestamps for each scale.
        multiscale_args_dict (dict):
            Dictionary of scale information: window, shift and multiscale weights.

    Returns:
        timestamps_dict (dict)
            A dictionary containing embeddings and timestamps of each scale, indexed by unique ID.
    """
    timestamps_dict = {uniq_id: {'scale_dict': {}} for uniq_id in multiscale_timestamps[0].keys()}
    for scale_idx in sorted(multiscale_args_dict['scale_dict'].keys()):
        time_stamps = multiscale_timestamps[scale_idx]
        for uniq_id in time_stamps.keys():
            timestamps_dict[uniq_id]['scale_dict'][scale_idx] = {
                'time_stamps': time_stamps[uniq_id],
            }

    return timestamps_dict


def get_contiguous_stamps(stamps):
    """
    Return contiguous time stamps
    """
    lines = deepcopy(stamps)
    contiguous_stamps = []
    for i in range(len(lines) - 1):
        start, end, speaker = lines[i].split()
        next_start, next_end, next_speaker = lines[i + 1].split()
        if float(end) > float(next_start):
            avg = str((float(next_start) + float(end)) / 2.0)
            lines[i + 1] = ' '.join([avg, next_end, next_speaker])
            contiguous_stamps.append(start + " " + avg + " " + speaker)
        else:
            contiguous_stamps.append(start + " " + end + " " + speaker)
    start, end, speaker = lines[-1].split()
    contiguous_stamps.append(start + " " + end + " " + speaker)
    return contiguous_stamps


def merge_stamps(lines):
    """
    Merge time stamps of the same speaker.
    """
    stamps = deepcopy(lines)
    overlap_stamps = []
    for i in range(len(stamps) - 1):
        start, end, speaker = stamps[i].split()
        next_start, next_end, next_speaker = stamps[i + 1].split()
        if float(end) == float(next_start) and speaker == next_speaker:
            stamps[i + 1] = ' '.join([start, next_end, next_speaker])
        else:
            overlap_stamps.append(start + " " + end + " " + speaker)

    start, end, speaker = stamps[-1].split()
    overlap_stamps.append(start + " " + end + " " + speaker)

    return overlap_stamps


def labels_to_pyannote_object(labels, uniq_name=''):
    """
    Convert the given labels to pyannote object to calculate DER and for visualization
    """
    annotation = Annotation(uri=uniq_name)
    for label in labels:
        start, end, speaker = label.strip().split()
        start, end = float(start), float(end)
        annotation[Segment(start, end)] = speaker

    return annotation


def uem_timeline_from_file(uem_file, uniq_name=''):
    """
    Generate pyannote timeline segments for uem file

     <UEM> file format
     UNIQ_SPEAKER_ID CHANNEL START_TIME END_TIME
    """
    timeline = Timeline(uri=uniq_name)
    with open(uem_file, 'r') as f:
        lines = f.readlines()
        for line in lines:
            line = line.strip()
            speaker_id, channel, start_time, end_time = line.split()
            timeline.add(Segment(float(start_time), float(end_time)))

    return timeline


def labels_to_rttmfile(labels, uniq_id, out_rttm_dir):
    """
    Write rttm file with uniq_id name in out_rttm_dir with timestamps in labels
    """
    filename = os.path.join(out_rttm_dir, uniq_id + '.rttm')
    with open(filename, 'w') as f:
        for line in labels:
            line = line.strip()
            start, end, speaker = line.split()
            duration = float(end) - float(start)
            start = float(start)
            log = 'SPEAKER {} 1   {:.3f}   {:.3f} <NA> <NA> {} <NA> <NA>\n'.format(uniq_id, start, duration, speaker)
            f.write(log)

    return filename


def string_to_float(x, round_digits):
    """
    Convert string to float then round the number.
    """
    return round(float(x), round_digits)


def convert_rttm_line(rttm_line, round_digits=3):
    """
    Convert a line in RTTM file to speaker label, start and end timestamps.

    Args:
        rttm_line (str):
            A line in RTTM formatted file containing offset and duration of each segment.
        round_digits (int):
            Number of digits to be rounded.

    Returns:
        start (float)
            Start timestamp in floating point number.
        end (float):
            End timestamp in floating point number.
        speaker (str):
            speaker string in RTTM lines.
    """
    rttm = rttm_line.strip().split()
    start = string_to_float(rttm[3], round_digits)
    end = string_to_float(rttm[4], round_digits) + string_to_float(rttm[3], round_digits)
    speaker = rttm[7]
    return start, end, speaker


def rttm_to_labels(rttm_filename):
    """
    Prepare time stamps label list from rttm file
    """
    labels = []
    with open(rttm_filename, 'r') as f:
        for line in f.readlines():
            start, end, speaker = convert_rttm_line(line, round_digits=3)
            labels.append('{} {} {}'.format(start, end, speaker))
    return labels


def get_rttm_speaker_index(rttm_labels):
    """
    Generate speaker mapping between integer index to RTTM speaker label names.

    Args:
        rttm_labels (list):
            List containing string type RTTM lines
    Returns:
        speaker_mapping_dict (dict):
            Dictionary containing the mapping between integer index and RTTM speaker labels.
    """
    speaker_set = set()
    for rttm_line in rttm_labels:
        spk_str = rttm_line.split()[-1]
        speaker_set.add(spk_str)
    speaker_list = sorted(list(speaker_set))
    speaker_mapping_dict = {key: val for key, val in enumerate(speaker_list)}
    return speaker_mapping_dict


def write_cluster_labels(base_scale_idx, lines_cluster_labels, out_rttm_dir):
    """
    Write cluster labels that are generated from clustering into a file.
    Args:
        base_scale_idx (int): The base scale index which is the highest scale index.
        lines_cluster_labels (list): The start and end time-stamps of each segment with the predicted cluster label.
        out_rttm_dir (str): The path where output rttm files are saved.
    """
    out_label_name = os.path.join(
        out_rttm_dir, '../speaker_outputs', f'subsegments_scale{base_scale_idx}_cluster.label'
    )
    with open(out_label_name, 'w') as f:
        for clus_label_line in lines_cluster_labels:
            f.write(clus_label_line)


def perform_clustering(embs_and_timestamps, AUDIO_RTTM_MAP, out_rttm_dir, clustering_params):
    """
    Performs spectral clustering on embeddings with time stamps generated from VAD output

    Args:
        embs_and_timestamps (dict): This dictionary contains the following items indexed by unique IDs.
            'embeddings' : Embeddings with key as unique_id
            'timestamps' : Time stamps list for each audio recording
        AUDIO_RTTM_MAP (dict): AUDIO_RTTM_MAP for mapping unique id with audio file path and rttm path
        out_rttm_dir (str): Path to write predicted rttms
        clustering_params (dict): clustering parameters provided through config that contains max_num_speakers (int),
        oracle_num_speakers (bool), max_rp_threshold(float), sparse_search_volume(int) and enhance_count_threshold (int)

    Returns:
        all_reference (list[uniq_name,Annotation]): reference annotations for score calculation
        all_hypothesis (list[uniq_name,Annotation]): hypothesis annotations for score calculation

    """
    all_hypothesis = []
    all_reference = []
    no_references = False
    max_num_speakers = clustering_params['max_num_speakers']
    lines_cluster_labels = []

    cuda = True
    if not torch.cuda.is_available():
        logging.warning("cuda=False, using CPU for Eigen decomposition. This might slow down the clustering process.")
        cuda = False

    for uniq_id, audio_rttm_values in tqdm(AUDIO_RTTM_MAP.items()):
        if clustering_params.oracle_num_speakers:
            num_speakers = audio_rttm_values.get('num_speakers', None)
            if num_speakers is None:
                raise ValueError("Provided option as oracle num of speakers but num_speakers in manifest is null")
        else:
            num_speakers = -1
        uniq_embs_and_timestamps = embs_and_timestamps[uniq_id]
        num_speakers = torch.tensor(num_speakers, dtype=torch.long)
       
        speaker_clustering = SpeakerClustering(
                    max_num_speaker=max_num_speakers,
                    enhanced_count_thres=clustering_params.enhanced_count_thres,
                    max_rp_threshold=clustering_params.max_rp_threshold,
                    sparse_search_volume=clustering_params.sparse_search_volume,
                    multiscale_weights=uniq_embs_and_timestamps['multiscale_weights'],
                    cuda=cuda)

        speaker_clustering = torch.jit.script(speaker_clustering) 
        
        cluster_labels = speaker_clustering.forward(
            uniq_embs_and_timestamps['embeddings'],
            uniq_embs_and_timestamps['timestamps'],
            uniq_embs_and_timestamps['multiscale_segment_counts'],
            oracle_num_speakers=num_speakers,
<<<<<<< HEAD
            )
        
        base_scale_idx = uniq_embs_and_timestamps['multiscale_segment_counts'].shape[0] - 1
        timestamps = speaker_clustering.timestamps_in_scales[base_scale_idx]
        cluster_labels = cluster_labels.cpu().numpy()
        if len(cluster_labels) != timestamps.shape[0]:
            raise ValueError("Mismatch of length between cluster_labels and timestamps.")
        
        lines = []
=======
            max_num_speaker=max_num_speakers,
            enhanced_count_thres=clustering_params.enhanced_count_thres,
            max_rp_threshold=clustering_params.max_rp_threshold,
            maj_vote_spk_count=clustering_params.maj_vote_spk_count,
            sparse_search_volume=clustering_params.sparse_search_volume,
            cuda=cuda,
        )

        base_scale_idx = max(embs_and_timestamps[uniq_id]['scale_dict'].keys())
        lines = embs_and_timestamps[uniq_id]['scale_dict'][base_scale_idx]['time_stamps']
        assert len(cluster_labels) == len(lines)
>>>>>>> d19146cd
        for idx, label in enumerate(cluster_labels):
            tag = 'speaker_' + str(label)
            lines.append(f"{timestamps[idx][0]:.3f} {timestamps[idx][1]:.3f} {tag}")

        a = get_contiguous_stamps(lines)
        labels = merge_stamps(a)

        if out_rttm_dir:
            labels_to_rttmfile(labels, uniq_id, out_rttm_dir)
            lines_cluster_labels.extend([f'{uniq_id} {seg_line}\n' for seg_line in lines])
        hypothesis = labels_to_pyannote_object(labels, uniq_name=uniq_id)
        all_hypothesis.append([uniq_id, hypothesis])

        rttm_file = audio_rttm_values.get('rttm_filepath', None)
        if rttm_file is not None and os.path.exists(rttm_file) and not no_references:
            ref_labels = rttm_to_labels(rttm_file)
            reference = labels_to_pyannote_object(ref_labels, uniq_name=uniq_id)
            all_reference.append([uniq_id, reference])
        else:
            no_references = True
            all_reference = []

    if out_rttm_dir:
        write_cluster_labels(base_scale_idx, lines_cluster_labels, out_rttm_dir)

    return all_reference, all_hypothesis


def score_labels(AUDIO_RTTM_MAP, all_reference, all_hypothesis, collar=0.25, ignore_overlap=True):
    """
    Calculates DER, CER, FA and MISS

    Args:
        AUDIO_RTTM_MAP : Dictionary containing information provided from manifestpath
        all_reference (list[uniq_name,Annotation]): reference annotations for score calculation
        all_hypothesis (list[uniq_name,Annotation]): hypothesis annotations for score calculation

    Returns:
        metric (pyannote.DiarizationErrorRate): Pyannote Diarization Error Rate metric object. This object contains detailed scores of each audiofile.
        mapping (dict): Mapping dict containing the mapping speaker label for each audio input

    < Caveat >
    Unlike md-eval.pl, "no score" collar in pyannote.metrics is the maximum length of
    "no score" collar from left to right. Therefore, if 0.25s is applied for "no score"
    collar in md-eval.pl, 0.5s should be applied for pyannote.metrics.

    """
    metric = None
    if len(all_reference) == len(all_hypothesis):
        metric = DiarizationErrorRate(collar=2 * collar, skip_overlap=ignore_overlap)

        mapping_dict = {}
        for (reference, hypothesis) in zip(all_reference, all_hypothesis):
            ref_key, ref_labels = reference
            _, hyp_labels = hypothesis
            uem = AUDIO_RTTM_MAP[ref_key].get('uem_filepath', None)
            if uem is not None:
                uem = uem_timeline_from_file(uem_file=uem, uniq_name=ref_key)
            metric(ref_labels, hyp_labels, uem=uem, detailed=True)
            mapping_dict[ref_key] = metric.optimal_mapping(ref_labels, hyp_labels)

        DER = abs(metric)
        CER = metric['confusion'] / metric['total']
        FA = metric['false alarm'] / metric['total']
        MISS = metric['missed detection'] / metric['total']

        logging.info(
            "Cumulative Results for collar {} sec and ignore_overlap {}: \n FA: {:.4f}\t MISS {:.4f}\t \
                Diarization ER: {:.4f}\t, Confusion ER:{:.4f}".format(
                collar, ignore_overlap, FA, MISS, DER, CER
            )
        )

        return metric, mapping_dict
    else:
        logging.warning(
            "check if each ground truth RTTMs were present in provided manifest file. Skipping calculation of Diariazation Error Rate"
        )

        return None


def get_vad_out_from_rttm_line(rttm_line):
    """
    Extract VAD timestamp from the given RTTM lines.
    """
    vad_out = rttm_line.strip().split()
    if len(vad_out) > 3:
        start, dur, _ = float(vad_out[3]), float(vad_out[4]), vad_out[7]
    else:
        start, dur, _ = float(vad_out[0]), float(vad_out[1]), vad_out[2]
    return start, dur


def get_offset_and_duration(AUDIO_RTTM_MAP, uniq_id, decimals=5):
    """
    Extract offset and duration information from AUDIO_RTTM_MAP dictionary.
    If duration information is not specified, a duration value is extracted from the audio file directly.

    Args:
        AUDIO_RTTM_MAP (dict):
            Dictionary containing RTTM file information, which is indexed by unique file id.
        uniq_id (str):
            Unique file id
    Returns:
        offset (float):
            The offset value that determines the beginning of the audio stream.
        duration (float):
            The length of audio stream that is expected to be used.
    """
    audio_path = AUDIO_RTTM_MAP[uniq_id]['audio_filepath']
    if AUDIO_RTTM_MAP[uniq_id].get('duration', None):
        duration = round(AUDIO_RTTM_MAP[uniq_id]['duration'], decimals)
        offset = round(AUDIO_RTTM_MAP[uniq_id]['offset'], decimals)
    else:
        sound = sf.SoundFile(audio_path)
        duration = sound.frames / sound.samplerate
        offset = 0.0
    return offset, duration


def write_overlap_segments(outfile, AUDIO_RTTM_MAP, uniq_id, overlap_range_list, include_uniq_id, decimals=5):
    """
    Write the json dictionary into the specified manifest file.

    Args:
        outfile:
            File pointer that indicates output file path.
        AUDIO_RTTM_MAP (dict):
            Dictionary containing the input manifest information
        uniq_id (str):
            Unique file id
        overlap_range_list (list):
            List containing overlapping ranges between target and source.
    """
    audio_path = AUDIO_RTTM_MAP[uniq_id]['audio_filepath']
    for (stt, end) in overlap_range_list:
        meta = {
            "audio_filepath": audio_path,
            "offset": round(stt, decimals),
            "duration": round(end - stt, decimals),
            "label": 'UNK',
            "uniq_id": uniq_id,
        }
        json.dump(meta, outfile)
        outfile.write("\n")


def read_rttm_lines(rttm_file_path):
    """
    Read rttm files and return the rttm information lines.

    Args:
        rttm_file_path (str):

    Returns:
        lines (list):
            List containing the strings from the RTTM file.
    """
    if rttm_file_path and os.path.exists(rttm_file_path):
        f = open(rttm_file_path, 'r')
    else:
        raise FileNotFoundError(
            "Requested to construct manifest from rttm with oracle VAD option or from NeMo VAD but received filename as {}".format(
                rttm_file_path
            )
        )
    lines = f.readlines()
    return lines


def isOverlap(rangeA, rangeB):
    """
    Check whether two ranges have overlap.
    Args:
        rangeA (list, tuple):
            List or tuple containing start and end value in float.
        rangeB (list, tuple):
            List or tuple containing start and end value in float.
    Returns:
        (bool):
            Boolean that indicates whether the input ranges have overlap.
    """
    start1, end1 = rangeA
    start2, end2 = rangeB
    return end1 > start2 and end2 > start1


def validate_vad_manifest(AUDIO_RTTM_MAP, vad_manifest):
    """
    This function will check the valid speech segments in the manifest file which is either
    generated from NeMo voice activity detection(VAD) or oracle VAD.
    If an audio file does not contain any valid speech segments, we ignore the audio file
    (indexed by uniq_id) for the rest of the processing steps.
    """
    vad_uniq_ids = set()
    with open(vad_manifest, 'r') as vad_file:
        for line in vad_file:
            line = line.strip()
            dic = json.loads(line)
            if dic['duration'] > 0:
                vad_uniq_ids.add(dic['uniq_id'])

    provided_uniq_ids = set(AUDIO_RTTM_MAP.keys())
    silence_ids = provided_uniq_ids - vad_uniq_ids
    for uniq_id in silence_ids:
        del AUDIO_RTTM_MAP[uniq_id]
        logging.warning(f"{uniq_id} is ignored since the file does not contain any speech signal to be processed.")

    if len(AUDIO_RTTM_MAP) == 0:
        raise ValueError("All files present in manifest contains silence, aborting next steps")


def getOverlapRange(rangeA, rangeB):
    """
    Calculate the overlapping range between rangeA and rangeB.
    Args:
        rangeA (list, tuple):
            List or tuple containing start and end value in float.
        rangeB (list, tuple):
            List or tuple containing start and end value in float.
    Returns:
        (list):
            List containing the overlapping range between rangeA and rangeB.
    """
    assert isOverlap(rangeA, rangeB), f"There is no overlap between rangeA:{rangeA} and rangeB:{rangeB}"
    return [max(rangeA[0], rangeB[0]), min(rangeA[1], rangeB[1])]


def combine_float_overlaps(ranges, decimals=5, margin=2):
    """
    Combine overlaps with floating point numbers. Since neighboring integers are considered as continuous range,
    we need to add margin to the starting range before merging then subtract margin from the result range.

    Args:
        ranges (list):
            List containing ranges.
            Example: [(10.2, 10.83), (10.42, 10.91), (10.45, 12.09)]
        decimals (int):
            Number of rounding decimals
        margin (int):
            margin for determining overlap of the two ranges when ranges are converted to integer ranges.
            Default is margin=2 which follows the python index convention.

        Examples:
            If margin is 0:
                [(1, 10), (10, 20)] -> [(1, 20)]
                [(1, 10), (11, 20)] -> [(1, 20)]
            If margin is 1:
                [(1, 10), (10, 20)] -> [(1, 20)]
                [(1, 10), (11, 20)] -> [(1, 10), (11, 20)]
            If margin is 2:
                [(1, 10), (10, 20)] -> [(1, 10), (10, 20)]
                [(1, 10), (11, 20)] -> [(1, 10), (11, 20)]

    Returns:
        merged_list (list):
            List containing the combined ranges.
            Example: [(10.2, 12.09)]
    """
    ranges_int = []
    for x in ranges:
        stt, end = fl2int(x[0], decimals) + margin, fl2int(x[1], decimals)
        if stt == end:
            logging.warning(f"The range {stt}:{end} is too short to be combined thus skipped.")
        else:
            ranges_int.append([stt, end])
    merged_ranges = combine_int_overlaps(ranges_int)
    merged_ranges = [[int2fl(x[0] - margin, decimals), int2fl(x[1], decimals)] for x in merged_ranges]
    return merged_ranges


def combine_int_overlaps(ranges):
    """
    Merge the range pairs if there is overlap exists between the given ranges.
    This algorithm needs a sorted range list in terms of the start time.
    Note that neighboring numbers lead to a merged range.
    Example:
        [(1, 10), (11, 20)] -> [(1, 20)]

    Refer to the original code at https://stackoverflow.com/a/59378428

    Args:
        ranges(list):
            List containing ranges.
            Example: [(102, 103), (104, 109), (107, 120)]
    Returns:
        merged_list (list):
            List containing the combined ranges.
            Example: [(102, 120)]

    """
    ranges = sorted(ranges, key=lambda x: x[0])
    merged_list = reduce(
        lambda x, element: x[:-1:] + [(min(*x[-1], *element), max(*x[-1], *element))]
        if x[-1][1] >= element[0] - 1
        else x + [element],
        ranges[1::],
        ranges[0:1],
    )
    return merged_list


def fl2int(x, decimals=3):
    """
    Convert floating point number to integer.
    """
    return int(round(x * pow(10, decimals)))


def int2fl(x, decimals=3):
    """
    Convert integer to floating point number.
    """
    return round(float(x / pow(10, decimals)), int(decimals))


def getMergedRanges(label_list_A: List, label_list_B: List, decimals: int = 3) -> List:
    """
    Calculate the merged ranges between label_list_A and label_list_B.

    Args:
        label_list_A (list):
            List containing ranges (start and end values)
        label_list_B (list):
            List containing ranges (start and end values)
    Returns:
        (list):
            List containing the merged ranges

    """
    if label_list_A == [] and label_list_B != []:
        return label_list_B
    elif label_list_A != [] and label_list_B == []:
        return label_list_A
    else:
        label_list_A = [[fl2int(x[0] + 1, decimals), fl2int(x[1], decimals)] for x in label_list_A]
        label_list_B = [[fl2int(x[0] + 1, decimals), fl2int(x[1], decimals)] for x in label_list_B]
        combined = combine_int_overlaps(label_list_A + label_list_B)
        return [[int2fl(x[0] - 1, decimals), int2fl(x[1], decimals)] for x in combined]


def getSubRangeList(target_range, source_range_list) -> List:
    """
    Get the ranges that has overlaps with the target range from the source_range_list.

    Example:
        source range:
            |===--======---=====---====--|
        target range:
            |--------================----|
        out_range:
            |--------===---=====---==----|

    Args:
        target_range (list):
            A range (a start and end value pair) that defines the target range we want to select.
            target_range = [(start, end)]
        source_range_list (list):
            List containing the subranges that need to be selected.
            source_ragne = [(start0, end0), (start1, end1), ...]
    Returns:
        out_range (list):
            List containing the overlap between target_range and
            source_range_list.
    """
    if target_range == []:
        return []
    else:
        out_range = []
        for s_range in source_range_list:
            if isOverlap(s_range, target_range):
                ovl_range = getOverlapRange(s_range, target_range)
                out_range.append(ovl_range)
        return out_range


def write_rttm2manifest(AUDIO_RTTM_MAP: str, manifest_file: str, include_uniq_id: bool = False, decimals: int = 5) -> str:
    """
    Write manifest file based on rttm files (or vad table out files). This manifest file would be used by
    speaker diarizer to compute embeddings and cluster them. This function takes care of overlapping VAD timestamps
    and trimmed with the given offset and duration value.

    Args:
        AUDIO_RTTM_MAP (dict):
            Dictionary containing keys to uniqnames, that contains audio filepath and rttm_filepath as its contents,
            these are used to extract oracle vad timestamps.
        manifest (str):
            The path to the output manifest file.

    Returns:
        manifest (str):
            The path to the output manifest file.
    """
    with open(manifest_file, 'w') as outfile:
        for uniq_id in AUDIO_RTTM_MAP:
            rttm_file_path = AUDIO_RTTM_MAP[uniq_id]['rttm_filepath']
            rttm_lines = read_rttm_lines(rttm_file_path)
            offset, duration = get_offset_and_duration(AUDIO_RTTM_MAP, uniq_id, decimals)
            vad_start_end_list_raw = []
            for line in rttm_lines:
                start, dur = get_vad_out_from_rttm_line(line)
                vad_start_end_list_raw.append([start, start + dur])
            vad_start_end_list = combine_float_overlaps(vad_start_end_list_raw, decimals)
            if len(vad_start_end_list) == 0:
                logging.warning(f"File ID: {uniq_id}: The VAD label is not containing any speech segments.")
            elif duration <= 0:
                logging.warning(f"File ID: {uniq_id}: The audio file has negative or zero duration.")
            else:
                overlap_range_list = getSubRangeList(
                    source_range_list=vad_start_end_list, target_range=[offset, offset + duration]
                )
                write_overlap_segments(outfile, AUDIO_RTTM_MAP, uniq_id, overlap_range_list, include_uniq_id, decimals)
    return manifest_file


def segments_manifest_to_subsegments_manifest(
    segments_manifest_file: str,
    subsegments_manifest_file: str = None,
    window: float = 1.5,
    shift: float = 0.75,
    min_subsegment_duration: float = 0.05,
    include_uniq_id: bool = False,
):
    """
    Generate subsegments manifest from segments manifest file
    Args:
        segments_manifest file (str): path to segments manifest file, typically from VAD output
        subsegments_manifest_file (str): path to output subsegments manifest file (default (None) : writes to current working directory)
        window (float): window length for segments to subsegments length
        shift (float): hop length for subsegments shift
        min_subsegments_duration (float): exclude subsegments smaller than this duration value

    Returns:
        returns path to subsegment manifest file
    """
    if subsegments_manifest_file is None:
        pwd = os.getcwd()
        subsegments_manifest_file = os.path.join(pwd, 'subsegments.json')

    with open(segments_manifest_file, 'r') as segments_manifest, open(
        subsegments_manifest_file, 'w'
    ) as subsegments_manifest:
        segments = segments_manifest.readlines()
        for segment in segments:
            segment = segment.strip()
            dic = json.loads(segment)
            audio, offset, duration, label = dic['audio_filepath'], dic['offset'], dic['duration'], dic['label']
            subsegments = get_subsegments(offset=offset, window=window, shift=shift, duration=duration)
            if include_uniq_id and 'uniq_id' in dic:
                uniq_id = dic['uniq_id']
            else:
                uniq_id = None
            for subsegment in subsegments:
                start, dur = subsegment
                if dur > min_subsegment_duration:
                    meta = {
                        "audio_filepath": audio,
                        "offset": start,
                        "duration": dur,
                        "label": label,
                        "uniq_id": uniq_id,
                    }

                    json.dump(meta, subsegments_manifest)
                    subsegments_manifest.write("\n")

    return subsegments_manifest_file


def get_subsegments(offset: float, window: float, shift: float, duration: float):
    """
    Return subsegments from a segment of audio file
    Args:
        offset (float): start time of audio segment
        window (float): window length for segments to subsegments length
        shift (float): hop length for subsegments shift
        duration (float): duration of segment
    Returns:
        subsegments (List[tuple[float, float]]): subsegments generated for the segments as list of tuple of start and duration of each subsegment
    """
    subsegments = []
    start = offset
    slice_end = start + duration
    base = math.ceil((duration - window) / shift)
    slices = 1 if base < 0 else base + 1
    for slice_id in range(slices):
        end = start + window
        if end > slice_end:
            end = slice_end
        subsegments.append((start, end - start))
        start = offset + (slice_id + 1) * shift

    return subsegments


def get_scale_mapping_argmat(uniq_embs_and_timestamps: Dict[str, dict]) -> Dict[int, torch.Tensor]:
    """
    Calculate cosine similarity values among speaker embeddings for each scale then
    apply multiscale weights to calculate the fused similarity matrix.

    Args:
        uniq_embs_and_timestamps: (dict)
            The dictionary containing embeddings, timestamps and multiscale weights.
            If uniq_embs_and_timestamps contains only one scale, single scale diarization
            is performed.

    Returns:
        scale_mapping_argmat (dict)
            Dictionary containing scale mapping information matrix for each scale.
    """
    scale_mapping_argmat = {}
    uniq_scale_dict = uniq_embs_and_timestamps['scale_dict']
    session_scale_mapping_dict = get_argmin_mat(uniq_scale_dict)
    for scale_idx in sorted(uniq_scale_dict.keys()):
        mapping_argmat = session_scale_mapping_dict[scale_idx]
        scale_mapping_argmat[scale_idx] = mapping_argmat
    return scale_mapping_argmat


def get_overlap_stamps(cont_stamps: List[str], ovl_spk_idx: List[str]):
    """
    Generate timestamps that include overlap speech. Overlap-including timestamps are created based on the segments that are
    created for clustering diarizer. Overlap speech is assigned to the existing speech segments in `cont_stamps`.

    Args:
        cont_stamps (list):
            Non-overlapping (single speaker per segment) diarization output in string format.
            Each line contains the start and end time of segments and corresponding speaker labels.
        ovl_spk_idx (list):
            List containing segment index of the estimated overlapped speech. The start and end of segments are based on the
            single-speaker (i.e., non-overlap-aware) RTTM generation.
    Returns:
        total_ovl_cont_list (list):
            Rendered diarization output in string format. Each line contains the start and end time of segments and
            corresponding speaker labels. This format is identical to `cont_stamps`.
    """
    ovl_spk_cont_list = [[] for _ in range(len(ovl_spk_idx))]
    for spk_idx in range(len(ovl_spk_idx)):
        for idx, cont_a_line in enumerate(cont_stamps):
            start, end, speaker = cont_a_line.split()
            if idx in ovl_spk_idx[spk_idx]:
                ovl_spk_cont_list[spk_idx].append(f"{start} {end} speaker_{spk_idx}")
    total_ovl_cont_list = []
    for ovl_cont_list in ovl_spk_cont_list:
        if len(ovl_cont_list) > 0:
            total_ovl_cont_list.extend(merge_stamps(ovl_cont_list))
    return total_ovl_cont_list


def get_adaptive_threshold(estimated_num_of_spks: int, min_threshold: float, overlap_infer_spk_limit: int):
    """
    This function controls the magnitude of the sigmoid threshold based on the estimated number of speakers. As the number of
    speakers becomes larger, diarization error rate is very sensitive on overlap speech detection. This function linearly increases
    the threshold in proportion to the estimated number of speakers so more confident overlap speech results are reflected when
    the number of estimated speakers are relatively high.

    Args:
        estimated_num_of_spks (int):
            Estimated number of speakers from the clustering result.
        min_threshold (float):
            Sigmoid threshold value from the config file. This threshold value is minimum threshold value when `estimated_num_of_spks=2`
        overlap_infer_spk_limit (int):
            If the `estimated_num_of_spks` is less then `overlap_infer_spk_limit`, overlap speech estimation is skipped.

    Returns:
        adaptive_threshold (float):
            Threshold value that is scaled based on the `estimated_num_of_spks`.
    """
    adaptive_threshold = min_threshold - (estimated_num_of_spks - 2) * (min_threshold - 1) / (
        overlap_infer_spk_limit - 2
    )
    return adaptive_threshold


def generate_speaker_timestamps(
    clus_labels: List[Union[float, int]], msdd_preds: List[torch.Tensor], **params
) -> Tuple[List[str], List[str]]:
    '''
    Generate speaker timestamps from the segmentation information. If `use_clus_as_main=True`, use clustering result for main speaker
    labels and use timestamps from the predicted sigmoid values. In this function, the main speaker labels in `maj_labels` exist for
    every subsegment steps while overlap speaker labels in `ovl_labels` only exist for segments where overlap-speech is occuring.

    Args:
        clus_labels (list):
            List containing integer-valued speaker clustering results.
        msdd_preds (list):
            List containing tensors of the predicted sigmoid values.
            Each tensor has shape of: (Session length, estimated number of speakers).
        params:
            Parameters for generating RTTM output and evaluation. Parameters include:
                infer_overlap (bool): If False, overlap-speech will not be detected.
                use_clus_as_main (bool): Add overlap-speech detection from MSDD to clustering results. If False, only MSDD output
                                         is used for constructing output RTTM files.
                overlap_infer_spk_limit (int): Above this limit, overlap-speech detection is bypassed.
                use_adaptive_thres (bool): Boolean that determines whehther to use adaptive_threshold depending on the estimated
                                           number of speakers.
                max_overlap_spks (int): Maximum number of overlap speakers detected. Default is 2.
                threshold (float): Sigmoid threshold for MSDD output.

    Returns:
        maj_labels (list):
            List containing string-formated single-speaker speech segment timestamps and corresponding speaker labels.
            Example: [..., '551.685 552.77 speaker_1', '552.99 554.43 speaker_0', '554.97 558.19 speaker_0', ...]
        ovl_labels (list):
            List containing string-formated additional overlapping speech segment timestamps and corresponding speaker labels.
            Note that `ovl_labels` includes only overlapping speech that is not included in `maj_labels`.
            Example: [..., '152.495 152.745 speaker_1', '372.71 373.085 speaker_0', '554.97 555.885 speaker_1', ...]
    '''
    msdd_preds.squeeze(0)
    estimated_num_of_spks = msdd_preds.shape[-1]
    overlap_speaker_list = [[] for _ in range(estimated_num_of_spks)]
    infer_overlap = estimated_num_of_spks < int(params['overlap_infer_spk_limit'])
    main_speaker_lines = []
    if params['use_adaptive_thres']:
        threshold = get_adaptive_threshold(
            estimated_num_of_spks, params['threshold'], params['overlap_infer_spk_limit']
        )
    else:
        threshold = params['threshold']
    for seg_idx, cluster_label in enumerate(clus_labels):
        msdd_preds.squeeze(0)
        spk_for_seg = (msdd_preds[0, seg_idx] > threshold).int().cpu().numpy().tolist()
        sm_for_seg = msdd_preds[0, seg_idx].cpu().numpy()

        if params['use_clus_as_main']:
            main_spk_idx = int(cluster_label[2])
        else:
            main_spk_idx = np.argsort(msdd_preds[0, seg_idx].cpu().numpy())[::-1][0]

        if sum(spk_for_seg) > 1 and infer_overlap:
            idx_arr = np.argsort(sm_for_seg)[::-1]
            for ovl_spk_idx in idx_arr[: params['max_overlap_spks']].tolist():
                if ovl_spk_idx != int(main_spk_idx):
                    overlap_speaker_list[ovl_spk_idx].append(seg_idx)
        main_speaker_lines.append(f"{cluster_label[0]} {cluster_label[1]} speaker_{main_spk_idx}")
    cont_stamps = get_contiguous_stamps(main_speaker_lines)
    maj_labels = merge_stamps(cont_stamps)
    ovl_labels = get_overlap_stamps(cont_stamps, overlap_speaker_list)
    return maj_labels, ovl_labels


def get_uniq_id_list_from_manifest(manifest_file: str):
    """Retrieve `uniq_id` values from the given manifest_file and save the IDs to a list.
    """
    uniq_id_list = []
    with open(manifest_file, 'r', encoding='utf-8') as manifest:
        for i, line in enumerate(manifest.readlines()):
            line = line.strip()
            dic = json.loads(line)
            uniq_id = get_uniqname_from_filepath(dic['audio_filepath'])
            uniq_id_list.append(uniq_id)
    return uniq_id_list


def get_id_tup_dict(uniq_id_list: List[str], test_data_collection, preds_list: List[torch.Tensor]):
    """
    Create session-level dictionary containing data needed to construct RTTM diarization output.

    Args:
        uniq_id_list (list):
            List containing the `uniq_id` values.
        test_data_collection (collections.DiarizationLabelEntity):
            Class instance that is containing session information such as targeted speaker indices, audio filepath and RTTM filepath.
        preds_list (list):
            List containing tensors of predicted sigmoid values.

    Returns:
        session_dict (dict):
            Dictionary containing session-level target speakers data and predicted simoid values in tensor format.
    """
    session_dict = {x: [] for x in uniq_id_list}
    for idx, line in enumerate(test_data_collection):
        uniq_id = get_uniqname_from_filepath(line.audio_file)
        session_dict[uniq_id].append([line.target_spks, preds_list[idx]])
    return session_dict


def prepare_split_data(manifest_filepath, _out_dir, multiscale_args_dict, global_rank):
    """
    This function is needed for preparing diarization training data for multiscale diarization decoder (MSDD).
    Prepare multiscale timestamp data for training. Oracle VAD timestamps from RTTM files are used as VAD timestamps.
    In this function, timestamps for embedding extraction are extracted without extracting the embedding vectors.

    Args:
        manifest_filepath (str):
            Input manifest file for creating audio-to-RTTM mapping.
        _out_dir (str):
            Output directory where timestamp json files are saved.

    Returns:
        multiscale_args_dict (dict):
            - Dictionary containing two types of arguments: multi-scale weights and subsegment timestamps for each data sample.
            - Each data sample has two keys: `multiscale_weights` and `scale_dict`.
                - `multiscale_weights` key contains a list containing multiscale weights.
                - `scale_dict` is indexed by integer keys which are scale index.
            - Each data sample is indexed by using the following naming convention: `<uniq_id>_<start time in ms>_<end time in ms>`
                Example: `fe_03_00106_mixed_626310_642300`
    """
    speaker_dir = os.path.join(_out_dir, 'speaker_outputs')

    # Only if this is for the first run of modelPT instance, remove temp folders.
    if global_rank == 0:
        if os.path.exists(speaker_dir):
            shutil.rmtree(speaker_dir)
        os.makedirs(speaker_dir)
    split_audio_rttm_map = audio_rttm_map(manifest_filepath, attach_dur=True)

    # Speech Activity Detection part
    _speaker_manifest_path = os.path.join(speaker_dir, f'oracle_vad_manifest.json')
    logging.info(f"Extracting oracle VAD timestamps and saving at {speaker_dir}")
    if not os.path.exists(_speaker_manifest_path):
        write_rttm2manifest(split_audio_rttm_map, _speaker_manifest_path, include_uniq_id=True)

    multiscale_timestamps_by_scale = {}

    # Segmentation
    for scale_idx, (window, shift) in multiscale_args_dict['scale_dict'].items():
        subsegments_manifest_path = os.path.join(speaker_dir, f'subsegments_scale{scale_idx}.json')
        if not os.path.exists(subsegments_manifest_path):
            # Sub-segmentation for the current scale (scale_idx)
            segments_manifest_to_subsegments_manifest(
                segments_manifest_file=_speaker_manifest_path,
                subsegments_manifest_file=subsegments_manifest_path,
                window=window,
                shift=shift,
                include_uniq_id=True,
            )
            logging.info(
                f"Subsegmentation for timestamp extracted for: scale-{scale_idx} at {subsegments_manifest_path}"
            )
        multiscale_timestamps = extract_timestamps(subsegments_manifest_path)
        multiscale_timestamps_by_scale[scale_idx] = multiscale_timestamps

    multiscale_timestamps_dict = get_timestamps(multiscale_timestamps_by_scale, multiscale_args_dict)
    return multiscale_timestamps_dict


def extract_timestamps(manifest_file: str):
    """
    This method extracts timestamps from segments passed through manifest_file. 

    Args:
        manifest_file (str):
            Manifest file containing segmentation information.
    Returns:
        time_stamps (dict):
            Dictionary containing lists of timestamps.
    """
    logging.info(f"Extracting timestamps from {manifest_file} for multiscale subsegmentation.")
    time_stamps = {}
    with open(manifest_file, 'r', encoding='utf-8') as manifest:
        for i, line in enumerate(manifest.readlines()):
            line = line.strip()
            dic = json.loads(line)

            uniq_name = dic['uniq_id']
            if uniq_name not in time_stamps:
                time_stamps[uniq_name] = []
            start = dic['offset']
            end = start + dic['duration']
            stamp = '{:.3f} {:.3f} '.format(start, end)
            time_stamps[uniq_name].append(stamp)
    return time_stamps


def make_rttm_with_overlap(
    manifest_file_path: str,
    clus_label_dict: Dict[str, List[Union[float, int]]],
    msdd_preds: List[torch.Tensor],
    **params,
):
    """
    Create RTTM files that include detected overlap speech. Note that the effect of overlap detection is only
    notable when RTTM files are evaluated with `ignore_overlap=False` option.

    Args:
        manifest_file_path (str):
            Path to the input manifest file.
        clus_label_dict (dict):
            Dictionary containing subsegment timestamps in float type and cluster labels in integer type.
            Indexed by `uniq_id` string.
        msdd_preds (list):
            List containing tensors of the predicted sigmoid values.
            Each tensor has shape of: (Session length, estimated number of speakers).
        params:
            Parameters for generating RTTM output and evaluation. Parameters include:
                infer_overlap (bool): If False, overlap-speech will not be detected.
            See docstrings of `generate_speaker_timestamps` function for other variables in `params`.

    Returns:
        all_hypothesis (list):
            List containing Pyannote's `Annotation` objects that are created from hypothesis RTTM outputs.
        all_reference
            List containing Pyannote's `Annotation` objects that are created from ground-truth RTTM outputs
    """
    AUDIO_RTTM_MAP = audio_rttm_map(manifest_file_path)
    manifest_file_lengths_list = []
    all_hypothesis, all_reference = [], []
    no_references = False
    with open(manifest_file_path, 'r', encoding='utf-8') as manifest:
        for i, line in enumerate(manifest.readlines()):
            uniq_id = get_uniq_id_from_manifest_line(line)
            manifest_dic = AUDIO_RTTM_MAP[uniq_id]
            clus_labels = clus_label_dict[uniq_id]
            manifest_file_lengths_list.append(len(clus_labels))
            maj_labels, ovl_labels = generate_speaker_timestamps(clus_labels, msdd_preds[i], **params)
            if params['infer_overlap']:
                hyp_labels = maj_labels + ovl_labels
            else:
                hyp_labels = maj_labels
            hypothesis = labels_to_pyannote_object(hyp_labels, uniq_name=uniq_id)
            if params['out_rttm_dir']:
                hyp_labels = sorted(hyp_labels, key=lambda x: float(x.split()[0]))
                labels_to_rttmfile(hyp_labels, uniq_id, params['out_rttm_dir'])
            all_hypothesis.append([uniq_id, hypothesis])
            rttm_file = manifest_dic.get('rttm_filepath', None)
            if rttm_file is not None and os.path.exists(rttm_file) and not no_references:
                ref_labels = rttm_to_labels(rttm_file)
                reference = labels_to_pyannote_object(ref_labels, uniq_name=uniq_id)
                all_reference.append([uniq_id, reference])
            else:
                no_references = True
                all_reference = []
    return all_reference, all_hypothesis


def embedding_normalize(embs, use_std=False, eps=1e-10):
    """
    Mean and l2 length normalize the input speaker embeddings
    Args:
        embs: embeddings of shape (Batch,emb_size)
    Returns:
        embs: normalized embeddings of shape (Batch,emb_size)
    """
    embs = embs - embs.mean(axis=0)
    if use_std:
        embs = embs / (embs.std(axis=0) + eps)
    embs_l2_norm = np.expand_dims(np.linalg.norm(embs, ord=2, axis=-1), axis=1)
    embs = embs / embs_l2_norm

    return embs<|MERGE_RESOLUTION|>--- conflicted
+++ resolved
@@ -28,11 +28,7 @@
 from pyannote.metrics.diarization import DiarizationErrorRate
 from tqdm import tqdm
 
-<<<<<<< HEAD
-from nemo.collections.asr.parts.utils.nmesc_clustering import SpeakerClustering
-=======
-from nemo.collections.asr.parts.utils.nmesc_clustering import COSclustering, get_argmin_mat
->>>>>>> d19146cd
+from nemo.collections.asr.parts.utils.nmesc_clustering import SpeakerClustering, get_argmin_mat
 from nemo.utils import logging
 
 
@@ -51,10 +47,6 @@
     else:
         raise TypeError("input must be filepath string")
 
-
-<<<<<<< HEAD
-def get_uniq_id_with_dur(meta, decimals=3):
-=======
 def get_uniq_id_from_manifest_line(line: str) -> str:
     """
     Retrieve `uniq_id` from the `audio_filepath` in a manifest line.
@@ -63,9 +55,7 @@
     uniq_id = get_uniqname_from_filepath(dic['audio_filepath'])
     return uniq_id
 
-
-def get_uniq_id_with_dur(meta, deci=3):
->>>>>>> d19146cd
+def get_uniq_id_with_dur(meta, decimals=3):
     """
     Return basename with offset and end time labels
     """
@@ -504,7 +494,6 @@
             uniq_embs_and_timestamps['timestamps'],
             uniq_embs_and_timestamps['multiscale_segment_counts'],
             oracle_num_speakers=num_speakers,
-<<<<<<< HEAD
             )
         
         base_scale_idx = uniq_embs_and_timestamps['multiscale_segment_counts'].shape[0] - 1
@@ -514,19 +503,6 @@
             raise ValueError("Mismatch of length between cluster_labels and timestamps.")
         
         lines = []
-=======
-            max_num_speaker=max_num_speakers,
-            enhanced_count_thres=clustering_params.enhanced_count_thres,
-            max_rp_threshold=clustering_params.max_rp_threshold,
-            maj_vote_spk_count=clustering_params.maj_vote_spk_count,
-            sparse_search_volume=clustering_params.sparse_search_volume,
-            cuda=cuda,
-        )
-
-        base_scale_idx = max(embs_and_timestamps[uniq_id]['scale_dict'].keys())
-        lines = embs_and_timestamps[uniq_id]['scale_dict'][base_scale_idx]['time_stamps']
-        assert len(cluster_labels) == len(lines)
->>>>>>> d19146cd
         for idx, label in enumerate(cluster_labels):
             tag = 'speaker_' + str(label)
             lines.append(f"{timestamps[idx][0]:.3f} {timestamps[idx][1]:.3f} {tag}")
