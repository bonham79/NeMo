--- conflicted
+++ resolved
@@ -361,7 +361,6 @@
 
                 if self.virtual_prompt_source == VirtualPromptSource.PROMPT_ENCODER:
                     virtual_prompt_params['params'].extend([param for param in self.prompt_encoder.parameters()])
-<<<<<<< HEAD
 
             # Unfreeze one part of each transformer layer setting lr to 0.0 so DDP
             # and AMP won't complain but model still remains frozen
@@ -369,15 +368,6 @@
                 for param in layer.input_layernorm.parameters():
                     param.requires_grad = True
 
-=======
-
-            # Unfreeze one part of each transformer layer setting lr to 0.0 so DDP
-            # and AMP won't complain but model still remains frozen
-            for layer in self.frozen_model.model.language_model.encoder.layers:
-                for param in layer.input_layernorm.parameters():
-                    param.requires_grad = True
-
->>>>>>> 7d9b1665
             frozen_model_params['params'].extend([param for param in self.frozen_model.parameters()])
 
             self._optimizer_param_groups = virtual_prompt_params, frozen_model_params
