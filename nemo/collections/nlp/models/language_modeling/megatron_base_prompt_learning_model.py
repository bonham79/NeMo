--- conflicted
+++ resolved
@@ -199,17 +199,10 @@
         self.prompt_encoder = PromptEncoder(
             encoder_type=PromptEncoderType(self.cfg.p_tuning.get("encoder_type", "mlp").lower()),
             total_virtual_tokens=total_virtual_tokens,
-<<<<<<< HEAD
-            hidden_size=self.hidden_size,
-            lstm_dropout=self.cfg.p_tuning.dropout,
-            num_layers=self.cfg.p_tuning.num_layers,
-            embedding_dropout=self.cfg.p_tuning.get('embedding_dropout', 0.0),
-=======
             token_dim=self.hidden_size,
             hidden_size=self.cfg.p_tuning.get("encoder_hidden", self.hidden_size // 2),
             lstm_dropout=self.cfg.p_tuning.get("dropout", 0.0),
             num_layers=self.cfg.p_tuning.get("num_layers", 2),
->>>>>>> 7357d4b1
         )
 
     def add_ptuned_prompts_to_prompt_table(self):
