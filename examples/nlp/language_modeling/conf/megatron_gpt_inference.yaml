inference:
  greedy: True # Whether or not to use sampling ; use greedy decoding otherwise
  top_k: 0  # The number of highest probability vocabulary tokens to keep for top-k-filtering.
  top_p: 0.9 # If set to float < 1, only the most probable tokens with probabilities that add up to top_p or higher are kept for generation.
  temperature: 1.0 # sampling temperature
  add_BOS: True # add the bos token at the begining of the prompt
  tokens_to_generate: 30 # The minimum length of the sequence to be generated.
  all_probs: False  # whether return the log prob for all the tokens in vocab
  repetition_penalty: 1.2  # The parameter for repetition penalty. 1.0 means no penalty.
  min_tokens_to_generate: 0  # The minimum length of the sequence to be generated.
  compute_logprob: False  # a flag used to compute logprob of all the input text, a very special case of running inference, default False


trainer:
  devices: 1
  num_nodes: 1
  accelerator: gpu
  logger: False # logger provided by exp_manager
  precision: 16 # 16, 32, or bf16

tensor_model_parallel_size: 1
pipeline_model_parallel_size: 1
pipeline_model_parallel_split_rank: 0 # used for encoder and decoder model
gpt_model_file: null  # GPT nemo file path
<<<<<<< HEAD
virtual_prompt_model_file: null # path to a MegatronGPTPromptLearningModel model if you want to use soft prompts
prefix_tuned_model_file: null # path to a PrefixTunedModel 
=======
>>>>>>> df335fe0
checkpoint_dir: null # checkpoint file dir. This is used to load the PTL checkpoint generated during the GPT training
checkpoint_name: null # PTL checkpoint file name, only used for PTL checkpoint loading
hparams_file: null # model configuration file, only used for PTL checkpoint loading
output_prefix: null # path (prefix) to dump model's predictions (dumps the response as a json file)
prompts: # prompts for GPT inference
  - "Q: How are you?"
  - "Q: How big is the universe?"
server: False  # whether launch the inference server
port: 5555 # the port number for the inference server
 <|MERGE_RESOLUTION|>--- conflicted
+++ resolved
@@ -22,11 +22,6 @@
 pipeline_model_parallel_size: 1
 pipeline_model_parallel_split_rank: 0 # used for encoder and decoder model
 gpt_model_file: null  # GPT nemo file path
-<<<<<<< HEAD
-virtual_prompt_model_file: null # path to a MegatronGPTPromptLearningModel model if you want to use soft prompts
-prefix_tuned_model_file: null # path to a PrefixTunedModel 
-=======
->>>>>>> df335fe0
 checkpoint_dir: null # checkpoint file dir. This is used to load the PTL checkpoint generated during the GPT training
 checkpoint_name: null # PTL checkpoint file name, only used for PTL checkpoint loading
 hparams_file: null # model configuration file, only used for PTL checkpoint loading
