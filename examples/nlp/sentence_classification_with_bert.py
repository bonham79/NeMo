--- conflicted
+++ resolved
@@ -47,12 +47,8 @@
                     type=str, choices=["O0", "O1", "O2"])
 parser.add_argument("--do_lower_case", action='store_false')
 parser.add_argument("--shuffle_data", action='store_false')
-<<<<<<< HEAD
-parser.add_argument("--eval_freq", default=1, type=int)
-=======
 parser.add_argument("--class_balancing", default="None", type=str,
                     choices=["None", "weighted_loss"])
->>>>>>> 1a3f457c
 
 args = parser.parse_args()
 
@@ -170,7 +166,7 @@
     user_epochs_done_callback=lambda x: eval_epochs_done_callback(
         x, f'{nf.work_dir}/graphs'),
     tb_writer=nf.tb_writer,
-    eval_step=steps_per_epoch*args.eval_freq)
+    eval_step=steps_per_epoch)
 
 # Create callback to save checkpoints
 ckpt_callback = nemo.core.CheckpointCallback(
