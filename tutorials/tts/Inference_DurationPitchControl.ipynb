{
<<<<<<< HEAD
 "cells": [
  {
   "cell_type": "markdown",
   "metadata": {},
   "source": [
    "# TTS Inference Prosody Control\n",
    "\n",
    "This notebook is intended to teach users how to control duration and pitch with the FastPitch model."
   ]
  },
  {
   "cell_type": "markdown",
   "metadata": {},
   "source": [
    "# License\n",
    "\n",
    "> Copyright (c) 2021, NVIDIA CORPORATION & AFFILIATES.  All rights reserved.\n",
    ">\n",
    "> Licensed under the Apache License, Version 2.0 (the \"License\");\n",
    "> you may not use this file except in compliance with the License.\n",
    "> You may obtain a copy of the License at\n",
    ">\n",
    ">     http://www.apache.org/licenses/LICENSE-2.0\n",
    ">\n",
    "> Unless required by applicable law or agreed to in writing, software\n",
    "> distributed under the License is distributed on an \"AS IS\" BASIS,\n",
    "> WITHOUT WARRANTIES OR CONDITIONS OF ANY KIND, either express or implied.\n",
    "> See the License for the specific language governing permissions and\n",
    "> limitations under the License."
   ]
  },
  {
   "cell_type": "code",
   "execution_count": null,
   "metadata": {
    "tags": []
   },
   "outputs": [],
   "source": [
    "\"\"\"\n",
    "You can either run this notebook locally (if you have all the dependencies and a GPU) or on Google Colab.\n",
    "Instructions for setting up Colab are as follows:\n",
    "1. Open a new Python 3 notebook.\n",
    "2. Import this notebook from GitHub (File -> Upload Notebook -> \"GITHUB\" tab -> copy/paste GitHub URL)\n",
    "3. Connect to an instance with a GPU (Runtime -> Change runtime type -> select \"GPU\" for hardware accelerator)\n",
    "4. Run this cell to set up dependencies.\n",
    "\"\"\"\n",
    "# # If you're using Google Colab and not running locally, uncomment and run this cell.\n",
    "# !apt-get install sox libsndfile1 ffmpeg\n",
    "# !pip install wget unidecode\n",
    "# BRANCH = 'r1.6.0'\n",
    "# !python -m pip install git+https://github.com/NVIDIA/NeMo.git@$BRANCH#egg=nemo_toolkit[tts]"
   ]
  },
  {
   "cell_type": "markdown",
   "metadata": {},
   "source": [
    "## Setup\n",
    "\n",
    "Please run the below cell to import libraries used in this notebook. This cell will load the fastpitch model and hifigan models used in the rest of the notebook. Lastly, two helper functions are defined. One is used for inference while the other is used to plot the inference results."
   ]
  },
  {
   "cell_type": "code",
   "execution_count": null,
   "metadata": {},
   "outputs": [],
   "source": [
    "# Import all libraries\n",
    "import IPython.display as ipd\n",
    "import librosa\n",
    "import librosa.display\n",
    "import numpy as np\n",
    "import torch\n",
    "from matplotlib import pyplot as plt\n",
    "%matplotlib inline\n",
    "\n",
    "# Reduce logging messages for this notebook\n",
    "from nemo.utils import logging\n",
    "logging.setLevel(logging.ERROR)\n",
    "\n",
    "from nemo.collections.tts.models import FastPitchModel\n",
    "from nemo.collections.tts.models import HifiGanModel\n",
    "from nemo.collections.tts.helpers.helpers import regulate_len\n",
    "\n",
    "# Load the models from NGC\n",
    "fastpitch = FastPitchModel.from_pretrained(\"tts_en_fastpitch\").eval().cuda()\n",
    "hifigan = HifiGanModel.from_pretrained(\"tts_hifigan\").eval().cuda()\n",
    "sr = 22050\n",
    "\n",
    "# Define some helper functions\n",
    "# Define a helper function to go from string to audio\n",
    "def str_to_audio(inp, pace=1.0, durs=None, pitch=None):\n",
    "    with torch.no_grad():\n",
    "        tokens = fastpitch.parse(inp)\n",
    "        spec, _, durs_pred, _, pitch_pred, *_ = fastpitch(text=tokens, durs=durs, pitch=pitch, speaker=None, pace=pace)\n",
    "        audio = hifigan.convert_spectrogram_to_audio(spec=spec).to('cpu').numpy()\n",
    "    return spec, audio, durs_pred, pitch_pred\n",
    "\n",
    "# Define a helper function to plot spectrograms with pitch and display the audio\n",
    "def display_pitch(audio, pitch, sr=22050, durs=None):\n",
    "    fig, ax = plt.subplots(figsize=(12, 6))\n",
    "    spec = np.abs(librosa.stft(audio[0], n_fft=1024))\n",
    "    # Check to see if pitch has been unnormalized\n",
    "    if torch.abs(torch.mean(pitch)) <= 1.0:\n",
    "        # Unnormalize the pitch with LJSpeech's mean and std\n",
    "        pitch = pitch * 65.72037058703644 + 214.72202032404294\n",
    "    # Check to see if pitch has been expanded to the spec length yet\n",
    "    if len(pitch) != spec.shape[0] and durs is not None:\n",
    "        pitch = regulate_len(durs, pitch.unsqueeze(-1))[0].squeeze(-1)\n",
    "    # Plot and display audio, spectrogram, and pitch\n",
    "    ax.plot(pitch.cpu().numpy()[0], color='cyan', linewidth=1)\n",
    "    librosa.display.specshow(np.log(spec+1e-12), y_axis='log')\n",
    "    ipd.display(ipd.Audio(audio, rate=sr))\n",
    "    plt.show()"
   ]
  },
  {
   "cell_type": "markdown",
   "metadata": {},
   "source": [
    "## Duration Control\n",
    "\n",
    "This section is applicable to models that use a duration predictor module. This module is called the Length Regulator and was introduced in FastSpeech [1]. A list of NeMo models that support duration predictors are as follows:\n",
    "\n",
    "- [FastPitch](https://ngc.nvidia.com/catalog/models/nvidia:nemo:tts_en_fastpitch)\n",
    "- [FastPitch_HifiGan_E2E](https://ngc.nvidia.com/catalog/models/nvidia:nemo:tts_en_e2e_fastpitchhifigan)\n",
    "- [FastSpeech2](https://ngc.nvidia.com/catalog/models/nvidia:nemo:tts_en_fastspeech_2)\n",
    "- [FastSpeech2_HifiGan_E2E](https://ngc.nvidia.com/catalog/models/nvidia:nemo:tts_en_e2e_fastspeech2hifigan)\n",
    "- [TalkNet](https://ngc.nvidia.com/catalog/models/nvidia:nemo:tts_en_talknet)\n",
    "- [Glow-TTS](https://ngc.nvidia.com/catalog/models/nvidia:nemo:tts_en_glowtts)\n",
    "\n",
    "While each model has their own implementation of this duration predictor, all of them follow a simple convolutional architecture. The input is the encoded tokens, and the output of the module is a value that represents how many frames in the decoder correspond to each token. It is essentially a hard attention mechanism.\n",
    "\n",
    "Since each model outputs a duration value per token, it is simple to slow down or increase the speech rate by increasing or decreasing these values. Consider the following:\n",
    "\n",
    "```python\n",
    "def regulate_len(durations, pace=1.0):\n",
    "    durations = durations.float() / pace\n",
    "    # The output from the duration predictor module is still a float\n",
    "    # If we want the speech to be faster, we can increase the pace and make each token duration shorter\n",
    "    # Alternatively we can slow down the pace by decreasing the pace parameter\n",
    "    return durations.long()  # Lastly, we need to make the durations integers for subsequent processes\n",
    "```\n",
    "\n",
    "Let's try this out with FastPitch"
   ]
  },
  {
   "cell_type": "code",
   "execution_count": null,
   "metadata": {},
   "outputs": [],
   "source": [
    "#Define what we want the model to say\n",
    "input_string = \"Hey, I am speaking at different paces!\"  # Feel free to change it and experiment\n",
    "\n",
    "# Let's run fastpitch normally\n",
    "_, audio, *_ = str_to_audio(input_string)\n",
    "print(f\"This is fastpitch speaking at the regular pace of 1.0. This example is {len(audio[0])/sr:.3f} seconds long.\")\n",
    "ipd.display(ipd.Audio(audio, rate=sr))\n",
    "\n",
    "# We can speed up the speech by adjusting the pace\n",
    "_, audio, *_ = str_to_audio(input_string, pace=1.2)\n",
    "print(f\"This is fastpitch speaking at the faster pace of 1.2. This example is {len(audio[0])/sr:.3f} seconds long.\")\n",
    "ipd.display(ipd.Audio(audio, rate=sr))\n",
    "\n",
    "# We can slow down the speech by adjusting the pace\n",
    "_, audio, *_ = str_to_audio(input_string, pace=0.75)\n",
    "print(f\"This is fastpitch speaking at the slower pace of 0.75. This example is {len(audio[0])/sr:.3f} seconds long.\")\n",
    "ipd.display(ipd.Audio(audio, rate=sr))"
   ]
  },
  {
   "cell_type": "markdown",
   "metadata": {},
   "source": [
    "## Pitch Control\n",
    "\n",
    "The newer spectrogram generator models predict the pitch for certain words. Since these models predict pitch, we can adjust the predicted pitch in a similar manner to the predicted durations like in the previous section. A list of NeMo models that support pitch control are as follows:\n",
    "\n",
    "- [FastPitch](https://ngc.nvidia.com/catalog/models/nvidia:nemo:tts_en_fastpitch)\n",
    "- [FastPitch_HifiGan_E2E](https://ngc.nvidia.com/catalog/models/nvidia:nemo:tts_en_e2e_fastpitchhifigan)\n",
    "- [FastSpeech2](https://ngc.nvidia.com/catalog/models/nvidia:nemo:tts_en_fastspeech_2)\n",
    "- [FastSpeech2_HifiGan_E2E](https://ngc.nvidia.com/catalog/models/nvidia:nemo:tts_en_e2e_fastspeech2hifigan)\n",
    "- [TalkNet](https://ngc.nvidia.com/catalog/models/nvidia:nemo:tts_en_talknet)\n",
    "\n",
    "### FastPitch\n",
    "\n",
    "As with the previous tutorial, we will focus on FastPitch. FastPitch differs from some other models as it predicts a pitch difference to a normalized (mean 0, std 1) speaker pitch. Other models will just predict the unnormalized pitch. Looking at a simplified version of the FastPitch model, we see\n",
    "\n",
    "```python\n",
    "# Predict pitch\n",
    "pitch_predicted = self.pitch_predictor(enc_out, enc_mask)  # Predicts a pitch that is normalized with speaker statistics \n",
    "pitch_emb = self.pitch_emb(pitch.unsqueeze(1))  # A simple 1D convolution to map the float pitch to a embedding pitch\n",
    "\n",
    "enc_out = enc_out + pitch_emb.transpose(1, 2)  # We add the pitch to the encoder output\n",
    "spec, *_ = self.decoder(input=len_regulated, seq_lens=dec_lens)  # We send the sum to the decoder to get the spectrogram\n",
    "```\n",
    "\n",
    "Let's see the `pitch_predicted` for a sample text. You can run the below cell. You should get an image that looks like the following for the input `Hey, what is my pitch?`:\n",
    "\n",
    "<img src=\"https://raw.githubusercontent.com/NVIDIA/NeMo/main/tutorials/tts/fastpitch-pitch.png\">\n",
    "\n",
    "Notice that the last word `pitch` has an increase in pitch to stress that it is a question."
   ]
  },
  {
   "cell_type": "code",
   "execution_count": null,
   "metadata": {},
   "outputs": [],
   "source": [
    "import librosa\n",
    "import librosa.display\n",
    "from matplotlib import pyplot as plt\n",
    "import numpy as np\n",
    "from nemo.collections.tts.helpers.helpers import regulate_len\n",
    "%matplotlib inline\n",
    "\n",
    "#Define what we want the model to say\n",
    "input_string = \"Hey, what is my pitch?\"  # Feel free to change it and experiment\n",
    "\n",
    "# Run inference to get spectrogram and pitch\n",
    "with torch.no_grad():\n",
    "    spec, audio, durs_pred, pitch_pred = str_to_audio(input_string)\n",
    "\n",
    "    # FastPitch predicts one pitch value per token. To plot it, we have to expand the token length to the spectrogram length\n",
    "    pitch_pred, _ = regulate_len(durs_pred, pitch_pred.unsqueeze(-1))\n",
    "    pitch_pred = pitch_pred.squeeze(-1)\n",
    "    # Note we have to unnormalize the pitch with LJSpeech's mean and std\n",
    "    pitch_pred = pitch_pred * 65.72037058703644 + 214.72202032404294\n",
    "\n",
    "# Let's plot the predicted pitch and how it affects the predicted audio\n",
    "fig, ax = plt.subplots(figsize=(12, 6))\n",
    "spec = np.abs(librosa.stft(audio[0], n_fft=1024))\n",
    "ax.plot(pitch_pred.cpu().numpy()[0], color='cyan', linewidth=1)\n",
    "librosa.display.specshow(np.log(spec+1e-12), y_axis='log')\n",
    "ipd.display(ipd.Audio(audio, rate=sr))"
   ]
  },
  {
   "cell_type": "markdown",
   "metadata": {},
   "source": [
    "## Plot Control\n",
    "\n",
    "Now that we see how the pitch affects the predicted spectrogram, we can now adjust it to add some effects. We will explore 4 different manipulations:\n",
    "\n",
    "1) Pitch shift\n",
    "\n",
    "2) Pitch flatten\n",
    "\n",
    "3) Pitch inversion\n",
    "\n",
    "4) Pitch amplification"
   ]
  },
  {
   "cell_type": "markdown",
   "metadata": {},
   "source": [
    "### Pitch Shift\n",
    "First, let's handle pitch shifting. To shift the pitch up or down by some Hz, we can just add or subtract as needed. Let's shift the pitch down by 50 Hz and compare it to the previous example."
   ]
  },
  {
   "cell_type": "code",
   "execution_count": null,
   "metadata": {},
   "outputs": [],
   "source": [
    "#Define what we want the model to say\n",
    "input_string = \"Hey, what is my pitch?\"  # Feel free to change it and experiment\n",
    "\n",
    "# Run inference to get spectrogram and pitch\n",
    "with torch.no_grad():\n",
    "    spec_norm, audio_norm, durs_norm_pred, pitch_norm_pred = str_to_audio(input_string)\n",
    "    \n",
    "    # Note we have to unnormalize the pitch with LJSpeech's mean and std\n",
    "    pitch_shift = pitch_norm_pred * 65.72037058703644 + 214.72202032404294\n",
    "    # Now let's pitch shift down by 50Hz\n",
    "    pitch_shift = pitch_shift - 50\n",
    "    # Now we have to renormalize it to be mean 0, std 1\n",
    "    pitch_shift = (pitch_shift - 214.72202032404294) / 65.72037058703644\n",
    "    \n",
    "    # Now we can pass it to the model\n",
    "    spec_shift, audio_shift, durs_shift_pred, _ = str_to_audio(input_string, pitch=pitch_shift)\n",
    "    # NOTE: We do not plot the pitch returned from str_to_audio.\n",
    "    # When we override the pitch, we want to plot the pitch that override the model with.\n",
    "    # In thise case, it is `pitch_shift`\n",
    "\n",
    "# Let's see both results\n",
    "print(\"The first unshifted sample\")\n",
    "display_pitch(audio_norm, pitch_norm_pred, durs=durs_norm_pred)\n",
    "print(\"The second shifted sample. This sample is much deeper than the previous.\")\n",
    "display_pitch(audio_shift, pitch_shift, durs=durs_shift_pred)"
   ]
  },
  {
   "cell_type": "markdown",
   "metadata": {},
   "source": [
    "### Pitch Flattening\n",
    "Second, let's look at pitch flattening. To flatten the pitch, we just set it to 0. Let's run it and compare the results."
   ]
  },
  {
   "cell_type": "code",
   "execution_count": null,
   "metadata": {},
   "outputs": [],
   "source": [
    "#Define what we want the model to say\n",
    "input_string = \"Hey, what is my pitch?\"  # Feel free to change it and experiment\n",
    "\n",
    "# Run inference to get spectrogram and pitch\n",
    "with torch.no_grad():\n",
    "    spec_norm, audio_norm, durs_norm_pred, pitch_norm_pred = str_to_audio(input_string)\n",
    "    \n",
    "    # Now let's set the pitch to 0\n",
    "    pitch_flat = pitch_norm_pred * 0\n",
    "    # Now we can pass it to the model\n",
    "    spec_flat, audio_flat, durs_flat_pred, _ = str_to_audio(input_string, pitch=pitch_flat)\n",
    "\n",
    "# Let's see both results\n",
    "print(\"The first unaltered sample\")\n",
    "display_pitch(audio_norm, pitch_norm_pred, durs=durs_norm_pred)\n",
    "print(\"The second flattened sample. This sample is more monotone than the previous.\")\n",
    "display_pitch(audio_flat, pitch_flat, durs=durs_flat_pred)"
   ]
  },
  {
   "cell_type": "markdown",
   "metadata": {},
   "source": [
    "### Pitch Inversion\n",
    "Third, let's look at pitch inversion. To invert the pitch, we just multiply it by -1. Let's run it and compare the results."
   ]
  },
  {
   "cell_type": "code",
   "execution_count": null,
   "metadata": {},
   "outputs": [],
   "source": [
    "#Define what we want the model to say\n",
    "input_string = \"Hey, what is my pitch?\"  # Feel free to change it and experiment\n",
    "\n",
    "# Run inference to get spectrogram and pitch\n",
    "with torch.no_grad():\n",
    "    spec_norm, audio_norm, durs_norm_pred, pitch_norm_pred = str_to_audio(input_string)\n",
    "    \n",
    "    # Now let's invert the pitch\n",
    "    pitch_inv = pitch_norm_pred * -1\n",
    "    # Now we can pass it to the model\n",
    "    spec_inv, audio_inv, durs_inv_pred, _ = str_to_audio(input_string, pitch=pitch_inv)\n",
    "\n",
    "# Let's see both results\n",
    "print(\"The first unaltered sample\")\n",
    "display_pitch(audio_norm, pitch_norm_pred, durs=durs_norm_pred)\n",
    "print(\"The second inverted sample. This sample sounds less like a question and more like a statement.\")\n",
    "display_pitch(audio_inv, pitch_inv, durs=durs_inv_pred)"
   ]
  },
  {
   "cell_type": "markdown",
   "metadata": {},
   "source": [
    "### Pitch Amplify\n",
    "Lastly, let's look at pitch amplifying. To amplify the pitch, we just multiply it by a positive constant. Let's run it and compare the results."
   ]
  },
  {
   "cell_type": "code",
   "execution_count": null,
   "metadata": {},
   "outputs": [],
   "source": [
    "#Define what we want the model to say\n",
    "input_string = \"Hey, what is my pitch?\"  # Feel free to change it and experiment\n",
    "\n",
    "# Run inference to get spectrogram and pitch\n",
    "with torch.no_grad():\n",
    "    spec_norm, audio_norm, durs_norm_pred, pitch_norm_pred = str_to_audio(input_string)\n",
    "    \n",
    "    # Now let's amplify the pitch\n",
    "    pitch_amp = pitch_norm_pred * 1.5\n",
    "    # Now we can pass it to the model\n",
    "    spec_amp, audio_amp, durs_amp_pred, _ = str_to_audio(input_string, pitch=pitch_amp)\n",
    "\n",
    "# Let's see both results\n",
    "print(\"The first unaltered sample\")\n",
    "display_pitch(audio_norm, pitch_norm_pred, durs=durs_norm_pred)\n",
    "print(\"The second amplified sample.\")\n",
    "display_pitch(audio_amp, pitch_amp, durs=durs_amp_pred)"
   ]
  },
  {
   "cell_type": "markdown",
   "metadata": {},
   "source": [
    "## Putting it all together\n",
    "\n",
    "Now that we understand how to control the duration and pitch of TTS models, we can show how to adjust the voice to sound more solemn (slower speed + lower pitch), or more excited (higher speed + higher pitch)."
   ]
  },
  {
   "cell_type": "code",
   "execution_count": null,
   "metadata": {},
   "outputs": [],
   "source": [
    "#Define what we want the model to say\n",
    "input_string = \"I want to pass on my condolences for your loss.\"\n",
    "\n",
    "# Run inference to get spectrogram and pitch\n",
    "with torch.no_grad():\n",
    "    spec_norm, audio_norm, durs_norm_pred, pitch_norm_pred = str_to_audio(input_string)\n",
    "    \n",
    "    # Let's try to make the speech more solemn\n",
    "    # Let's deamplify the pitch and shift the pitch down by 75% of 1 standard deviation\n",
    "    pitch_sol = (pitch_norm_pred)*0.75-0.75\n",
    "    # Fastpitch tends to raise the pitch before \"loss\" which sounds inappropriate. Let's just remove that pitch raise\n",
    "    pitch_sol[0][-5] += 0.2\n",
    "    # Now let's pass our new pitch to fastpitch with a 90% pacing to slow it down\n",
    "    spec_sol, audio_sol, durs_sol_pred, _ = str_to_audio(input_string, pitch=pitch_sol, pace=0.9)\n",
    "    \n",
    "# Let's see both results\n",
    "print(\"The first unaltered sample\")\n",
    "display_pitch(audio_norm, pitch_norm_pred, durs=durs_norm_pred)\n",
    "print(\"The second solumn sample\")\n",
    "display_pitch(audio_sol, pitch_sol, durs=durs_sol_pred)"
   ]
  },
  {
   "cell_type": "code",
   "execution_count": null,
   "metadata": {},
   "outputs": [],
   "source": [
    "#Define what we want the model to say\n",
    "input_string = \"Congratulations on your promotion.\"\n",
    "\n",
    "# Run inference to get spectrogram and pitch\n",
    "with torch.no_grad():\n",
    "    spec_norm, audio_norm, durs_norm_pred, pitch_norm_pred = str_to_audio(input_string)\n",
    "    \n",
    "    # Let's amplify the pitch to make it sound more animated\n",
    "    # We also pitch shift up by 50% of 1 standard deviation\n",
    "    pitch_excite = (pitch_norm_pred)*1.7+0.5\n",
    "    # Now let's pass our new pitch to fastpitch with a 110% pacing to speed it up\n",
    "    spec_excite, audio_excite, durs_excite_pred, _ = str_to_audio(input_string, pitch=pitch_excite, pace=1.1)\n",
    "    \n",
    "# Let's see both results\n",
    "print(\"The first unaltered sample\")\n",
    "display_pitch(audio_norm, pitch_norm_pred, durs=durs_norm_pred)\n",
    "print(\"The second excited sample\")\n",
    "display_pitch(audio_excite, pitch_excite, durs=durs_excite_pred)"
   ]
  },
  {
   "cell_type": "markdown",
   "metadata": {},
   "source": [
    "## Other Models\n",
    "\n",
    "This notebook lists other models that allow for control of speech rate and pitch. However, please note that not all models accept a `pace`, nor a `pitch` parameter as part of their forward/generate_spectrogram functions. Users who are interested in adding this functionality can use this notebook as a guide on how to do so.\n",
    "\n",
    "### Duration Control\n",
    "\n",
    "Adding duration control is the simpler of the two and one simply needs to add the `regulate_lens` function to the appropriate model for duration control.\n",
    "\n",
    "### Pitch Control\n",
    "\n",
    "Pitch control is more complicated. There are numerous design decisions that differ between models: 1) Whether to normalize the pitch, 2) Whether to predict pitch per spectrogram frame or per token, and more. While the basic transformations presented here (shift, flatten, invert, and amplify) can be done with all pitch predicting models, where to add this pitch transformation will differ depending on the model."
   ]
  },
  {
   "cell_type": "markdown",
   "metadata": {},
   "source": [
    "## References\n",
    "\n",
    "[1] https://arxiv.org/abs/1905.09263"
   ]
  }
 ],
 "metadata": {
  "kernelspec": {
   "display_name": "Python 3 (ipykernel)",
   "language": "python",
   "name": "python3"
  },
  "language_info": {
   "codemirror_mode": {
    "name": "ipython",
    "version": 3
   },
   "file_extension": ".py",
   "mimetype": "text/x-python",
   "name": "python",
   "nbconvert_exporter": "python",
   "pygments_lexer": "ipython3",
   "version": "3.8.10"
  }
 },
 "nbformat": 4,
 "nbformat_minor": 4
=======
    "cells": [
        {
            "cell_type": "markdown",
            "metadata": {},
            "source": [
                "# TTS Inference Prosody Control\n",
                "\n",
                "This notebook is intended to teach users how to control duration and pitch with the FastPitch model."
            ]
        },
        {
            "cell_type": "markdown",
            "metadata": {},
            "source": [
                "# License\n",
                "\n",
                "> Copyright (c) 2021, NVIDIA CORPORATION & AFFILIATES.  All rights reserved.\n",
                ">\n",
                "> Licensed under the Apache License, Version 2.0 (the \"License\");\n",
                "> you may not use this file except in compliance with the License.\n",
                "> You may obtain a copy of the License at\n",
                ">\n",
                ">     http://www.apache.org/licenses/LICENSE-2.0\n",
                ">\n",
                "> Unless required by applicable law or agreed to in writing, software\n",
                "> distributed under the License is distributed on an \"AS IS\" BASIS,\n",
                "> WITHOUT WARRANTIES OR CONDITIONS OF ANY KIND, either express or implied.\n",
                "> See the License for the specific language governing permissions and\n",
                "> limitations under the License."
            ]
        },
        {
            "cell_type": "code",
            "execution_count": null,
            "metadata": {
                "tags": []
            },
            "outputs": [],
            "source": [
                "\"\"\"\n",
                "You can either run this notebook locally (if you have all the dependencies and a GPU) or on Google Colab.\n",
                "Instructions for setting up Colab are as follows:\n",
                "1. Open a new Python 3 notebook.\n",
                "2. Import this notebook from GitHub (File -> Upload Notebook -> \"GITHUB\" tab -> copy/paste GitHub URL)\n",
                "3. Connect to an instance with a GPU (Runtime -> Change runtime type -> select \"GPU\" for hardware accelerator)\n",
                "4. Run this cell to set up dependencies.\n",
                "\"\"\"\n",
                "BRANCH = 'main'\n",
                "# # If you're using Google Colab and not running locally, uncomment and run this cell.\n",
                "# !apt-get install sox libsndfile1 ffmpeg\n",
                "# !pip install wget unidecode\n",
                "# !python -m pip install git+https://github.com/NVIDIA/NeMo.git@$BRANCH#egg=nemo_toolkit[all]"
            ]
        },
        {
            "cell_type": "markdown",
            "metadata": {},
            "source": [
                "## Setup\n",
                "\n",
                "Please run the below cell to import libraries used in this notebook. This cell will load the fastpitch model and hifigan models used in the rest of the notebook. Lastly, two helper functions are defined. One is used for inference while the other is used to plot the inference results."
            ]
        },
        {
            "cell_type": "code",
            "execution_count": null,
            "metadata": {},
            "outputs": [],
            "source": [
                "# Import all libraries\n",
                "import IPython.display as ipd\n",
                "import librosa\n",
                "import librosa.display\n",
                "import numpy as np\n",
                "import torch\n",
                "from matplotlib import pyplot as plt\n",
                "%matplotlib inline\n",
                "\n",
                "# Reduce logging messages for this notebook\n",
                "from nemo.utils import logging\n",
                "logging.setLevel(logging.ERROR)\n",
                "\n",
                "from nemo.collections.tts.models import FastPitchModel\n",
                "from nemo.collections.tts.models import HifiGanModel\n",
                "from nemo.collections.tts.helpers.helpers import regulate_len\n",
                "\n",
                "# Load the models from NGC\n",
                "fastpitch = FastPitchModel.from_pretrained(\"tts_en_fastpitch\").eval().cuda()\n",
                "hifigan = HifiGanModel.from_pretrained(\"tts_hifigan\").eval().cuda()\n",
                "sr = 22050\n",
                "\n",
                "# Define some helper functions\n",
                "# Define a helper function to go from string to audio\n",
                "def str_to_audio(inp, pace=1.0, durs=None, pitch=None):\n",
                "    with torch.no_grad():\n",
                "        tokens = fastpitch.parse(inp)\n",
                "        spec, _, durs_pred, _, pitch_pred, *_ = fastpitch(text=tokens, durs=durs, pitch=pitch, speaker=None, pace=pace)\n",
                "        audio = hifigan.convert_spectrogram_to_audio(spec=spec).to('cpu').numpy()\n",
                "    return spec, audio, durs_pred, pitch_pred\n",
                "\n",
                "# Define a helper function to plot spectrograms with pitch and display the audio\n",
                "def display_pitch(audio, pitch, sr=22050, durs=None):\n",
                "    fig, ax = plt.subplots(figsize=(12, 6))\n",
                "    spec = np.abs(librosa.stft(audio[0], n_fft=1024))\n",
                "    # Check to see if pitch has been unnormalized\n",
                "    if torch.abs(torch.mean(pitch)) <= 1.0:\n",
                "        # Unnormalize the pitch with LJSpeech's mean and std\n",
                "        pitch = pitch * 65.72037058703644 + 214.72202032404294\n",
                "    # Check to see if pitch has been expanded to the spec length yet\n",
                "    if len(pitch) != spec.shape[0] and durs is not None:\n",
                "        pitch = regulate_len(durs, pitch.unsqueeze(-1))[0].squeeze(-1)\n",
                "    # Plot and display audio, spectrogram, and pitch\n",
                "    ax.plot(pitch.cpu().numpy()[0], color='cyan', linewidth=1)\n",
                "    librosa.display.specshow(np.log(spec+1e-12), y_axis='log')\n",
                "    ipd.display(ipd.Audio(audio, rate=sr))\n",
                "    plt.show()"
            ]
        },
        {
            "cell_type": "markdown",
            "metadata": {},
            "source": [
                "## Duration Control\n",
                "\n",
                "This section is applicable to models that use a duration predictor module. This module is called the Length Regulator and was introduced in FastSpeech [1]. A list of NeMo models that support duration predictors are as follows:\n",
                "\n",
                "- [FastPitch](https://ngc.nvidia.com/catalog/models/nvidia:nemo:tts_en_fastpitch)\n",
                "- [FastPitch_HifiGan_E2E](https://ngc.nvidia.com/catalog/models/nvidia:nemo:tts_en_e2e_fastpitchhifigan)\n",
                "- [FastSpeech2](https://ngc.nvidia.com/catalog/models/nvidia:nemo:tts_en_fastspeech_2)\n",
                "- [FastSpeech2_HifiGan_E2E](https://ngc.nvidia.com/catalog/models/nvidia:nemo:tts_en_e2e_fastspeech2hifigan)\n",
                "- [TalkNet](https://ngc.nvidia.com/catalog/models/nvidia:nemo:tts_en_talknet)\n",
                "- [Glow-TTS](https://ngc.nvidia.com/catalog/models/nvidia:nemo:tts_en_glowtts)\n",
                "\n",
                "While each model has their own implementation of this duration predictor, all of them follow a simple convolutional architecture. The input is the encoded tokens, and the output of the module is a value that represents how many frames in the decoder correspond to each token. It is essentially a hard attention mechanism.\n",
                "\n",
                "Since each model outputs a duration value per token, it is simple to slow down or increase the speech rate by increasing or decreasing these values. Consider the following:\n",
                "\n",
                "```python\n",
                "def regulate_len(durations, pace=1.0):\n",
                "    durations = durations.float() / pace\n",
                "    # The output from the duration predictor module is still a float\n",
                "    # If we want the speech to be faster, we can increase the pace and make each token duration shorter\n",
                "    # Alternatively we can slow down the pace by decreasing the pace parameter\n",
                "    return durations.long()  # Lastly, we need to make the durations integers for subsequent processes\n",
                "```\n",
                "\n",
                "Let's try this out with FastPitch"
            ]
        },
        {
            "cell_type": "code",
            "execution_count": null,
            "metadata": {},
            "outputs": [],
            "source": [
                "#Define what we want the model to say\n",
                "input_string = \"Hey, I am speaking at different paces!\"  # Feel free to change it and experiment\n",
                "\n",
                "# Let's run fastpitch normally\n",
                "_, audio, *_ = str_to_audio(input_string)\n",
                "print(f\"This is fastpitch speaking at the regular pace of 1.0. This example is {len(audio[0])/sr:.3f} seconds long.\")\n",
                "ipd.display(ipd.Audio(audio, rate=sr))\n",
                "\n",
                "# We can speed up the speech by adjusting the pace\n",
                "_, audio, *_ = str_to_audio(input_string, pace=1.2)\n",
                "print(f\"This is fastpitch speaking at the faster pace of 1.2. This example is {len(audio[0])/sr:.3f} seconds long.\")\n",
                "ipd.display(ipd.Audio(audio, rate=sr))\n",
                "\n",
                "# We can slow down the speech by adjusting the pace\n",
                "_, audio, *_ = str_to_audio(input_string, pace=0.75)\n",
                "print(f\"This is fastpitch speaking at the slower pace of 0.75. This example is {len(audio[0])/sr:.3f} seconds long.\")\n",
                "ipd.display(ipd.Audio(audio, rate=sr))"
            ]
        },
        {
            "cell_type": "markdown",
            "metadata": {},
            "source": [
                "## Pitch Control\n",
                "\n",
                "The newer spectrogram generator models predict the pitch for certain words. Since these models predict pitch, we can adjust the predicted pitch in a similar manner to the predicted durations like in the previous section. A list of NeMo models that support pitch control are as follows:\n",
                "\n",
                "- [FastPitch](https://ngc.nvidia.com/catalog/models/nvidia:nemo:tts_en_fastpitch)\n",
                "- [FastPitch_HifiGan_E2E](https://ngc.nvidia.com/catalog/models/nvidia:nemo:tts_en_e2e_fastpitchhifigan)\n",
                "- [FastSpeech2](https://ngc.nvidia.com/catalog/models/nvidia:nemo:tts_en_fastspeech_2)\n",
                "- [FastSpeech2_HifiGan_E2E](https://ngc.nvidia.com/catalog/models/nvidia:nemo:tts_en_e2e_fastspeech2hifigan)\n",
                "- [TalkNet](https://ngc.nvidia.com/catalog/models/nvidia:nemo:tts_en_talknet)\n",
                "\n",
                "### FastPitch\n",
                "\n",
                "As with the previous tutorial, we will focus on FastPitch. FastPitch differs from some other models as it predicts a pitch difference to a normalized (mean 0, std 1) speaker pitch. Other models will just predict the unnormalized pitch. Looking at a simplified version of the FastPitch model, we see\n",
                "\n",
                "```python\n",
                "# Predict pitch\n",
                "pitch_predicted = self.pitch_predictor(enc_out, enc_mask)  # Predicts a pitch that is normalized with speaker statistics \n",
                "pitch_emb = self.pitch_emb(pitch.unsqueeze(1))  # A simple 1D convolution to map the float pitch to a embedding pitch\n",
                "\n",
                "enc_out = enc_out + pitch_emb.transpose(1, 2)  # We add the pitch to the encoder output\n",
                "spec, *_ = self.decoder(input=len_regulated, seq_lens=dec_lens)  # We send the sum to the decoder to get the spectrogram\n",
                "```\n",
                "\n",
                "Let's see the `pitch_predicted` for a sample text. You can run the below cell. You should get an image that looks like the following for the input `Hey, what is my pitch?`:\n",
                "\n",
                "<img src=\"https://raw.githubusercontent.com/NVIDIA/NeMo/main/tutorials/tts/fastpitch-pitch.png\">\n",
                "\n",
                "Notice that the last word `pitch` has an increase in pitch to stress that it is a question."
            ]
        },
        {
            "cell_type": "code",
            "execution_count": null,
            "metadata": {},
            "outputs": [],
            "source": [
                "import librosa\n",
                "import librosa.display\n",
                "from matplotlib import pyplot as plt\n",
                "import numpy as np\n",
                "from nemo.collections.tts.helpers.helpers import regulate_len\n",
                "%matplotlib inline\n",
                "\n",
                "#Define what we want the model to say\n",
                "input_string = \"Hey, what is my pitch?\"  # Feel free to change it and experiment\n",
                "\n",
                "# Run inference to get spectrogram and pitch\n",
                "with torch.no_grad():\n",
                "    spec, audio, durs_pred, pitch_pred = str_to_audio(input_string)\n",
                "\n",
                "    # FastPitch predicts one pitch value per token. To plot it, we have to expand the token length to the spectrogram length\n",
                "    pitch_pred, _ = regulate_len(durs_pred, pitch_pred.unsqueeze(-1))\n",
                "    pitch_pred = pitch_pred.squeeze(-1)\n",
                "    # Note we have to unnormalize the pitch with LJSpeech's mean and std\n",
                "    pitch_pred = pitch_pred * 65.72037058703644 + 214.72202032404294\n",
                "\n",
                "# Let's plot the predicted pitch and how it affects the predicted audio\n",
                "fig, ax = plt.subplots(figsize=(12, 6))\n",
                "spec = np.abs(librosa.stft(audio[0], n_fft=1024))\n",
                "ax.plot(pitch_pred.cpu().numpy()[0], color='cyan', linewidth=1)\n",
                "librosa.display.specshow(np.log(spec+1e-12), y_axis='log')\n",
                "ipd.display(ipd.Audio(audio, rate=sr))"
            ]
        },
        {
            "cell_type": "markdown",
            "metadata": {},
            "source": [
                "## Plot Control\n",
                "\n",
                "Now that we see how the pitch affects the predicted spectrogram, we can now adjust it to add some effects. We will explore 4 different manipulations:\n",
                "\n",
                "1) Pitch shift\n",
                "\n",
                "2) Pitch flatten\n",
                "\n",
                "3) Pitch inversion\n",
                "\n",
                "4) Pitch amplification"
            ]
        },
        {
            "cell_type": "markdown",
            "metadata": {},
            "source": [
                "### Pitch Shift\n",
                "First, let's handle pitch shifting. To shift the pitch up or down by some Hz, we can just add or subtract as needed. Let's shift the pitch down by 50 Hz and compare it to the previous example."
            ]
        },
        {
            "cell_type": "code",
            "execution_count": null,
            "metadata": {},
            "outputs": [],
            "source": [
                "#Define what we want the model to say\n",
                "input_string = \"Hey, what is my pitch?\"  # Feel free to change it and experiment\n",
                "\n",
                "# Run inference to get spectrogram and pitch\n",
                "with torch.no_grad():\n",
                "    spec_norm, audio_norm, durs_norm_pred, pitch_norm_pred = str_to_audio(input_string)\n",
                "    \n",
                "    # Note we have to unnormalize the pitch with LJSpeech's mean and std\n",
                "    pitch_shift = pitch_norm_pred * 65.72037058703644 + 214.72202032404294\n",
                "    # Now let's pitch shift down by 50Hz\n",
                "    pitch_shift = pitch_shift - 50\n",
                "    # Now we have to renormalize it to be mean 0, std 1\n",
                "    pitch_shift = (pitch_shift - 214.72202032404294) / 65.72037058703644\n",
                "    \n",
                "    # Now we can pass it to the model\n",
                "    spec_shift, audio_shift, durs_shift_pred, _ = str_to_audio(input_string, pitch=pitch_shift)\n",
                "    # NOTE: We do not plot the pitch returned from str_to_audio.\n",
                "    # When we override the pitch, we want to plot the pitch that override the model with.\n",
                "    # In thise case, it is `pitch_shift`\n",
                "\n",
                "# Let's see both results\n",
                "print(\"The first unshifted sample\")\n",
                "display_pitch(audio_norm, pitch_norm_pred, durs=durs_norm_pred)\n",
                "print(\"The second shifted sample. This sample is much deeper than the previous.\")\n",
                "display_pitch(audio_shift, pitch_shift, durs=durs_shift_pred)"
            ]
        },
        {
            "cell_type": "markdown",
            "metadata": {},
            "source": [
                "### Pitch Flattening\n",
                "Second, let's look at pitch flattening. To flatten the pitch, we just set it to 0. Let's run it and compare the results."
            ]
        },
        {
            "cell_type": "code",
            "execution_count": null,
            "metadata": {},
            "outputs": [],
            "source": [
                "#Define what we want the model to say\n",
                "input_string = \"Hey, what is my pitch?\"  # Feel free to change it and experiment\n",
                "\n",
                "# Run inference to get spectrogram and pitch\n",
                "with torch.no_grad():\n",
                "    spec_norm, audio_norm, durs_norm_pred, pitch_norm_pred = str_to_audio(input_string)\n",
                "    \n",
                "    # Now let's set the pitch to 0\n",
                "    pitch_flat = pitch_norm_pred * 0\n",
                "    # Now we can pass it to the model\n",
                "    spec_flat, audio_flat, durs_flat_pred, _ = str_to_audio(input_string, pitch=pitch_flat)\n",
                "\n",
                "# Let's see both results\n",
                "print(\"The first unaltered sample\")\n",
                "display_pitch(audio_norm, pitch_norm_pred, durs=durs_norm_pred)\n",
                "print(\"The second flattened sample. This sample is more monotone than the previous.\")\n",
                "display_pitch(audio_flat, pitch_flat, durs=durs_flat_pred)"
            ]
        },
        {
            "cell_type": "markdown",
            "metadata": {},
            "source": [
                "### Pitch Inversion\n",
                "Third, let's look at pitch inversion. To invert the pitch, we just multiply it by -1. Let's run it and compare the results."
            ]
        },
        {
            "cell_type": "code",
            "execution_count": null,
            "metadata": {},
            "outputs": [],
            "source": [
                "#Define what we want the model to say\n",
                "input_string = \"Hey, what is my pitch?\"  # Feel free to change it and experiment\n",
                "\n",
                "# Run inference to get spectrogram and pitch\n",
                "with torch.no_grad():\n",
                "    spec_norm, audio_norm, durs_norm_pred, pitch_norm_pred = str_to_audio(input_string)\n",
                "    \n",
                "    # Now let's invert the pitch\n",
                "    pitch_inv = pitch_norm_pred * -1\n",
                "    # Now we can pass it to the model\n",
                "    spec_inv, audio_inv, durs_inv_pred, _ = str_to_audio(input_string, pitch=pitch_inv)\n",
                "\n",
                "# Let's see both results\n",
                "print(\"The first unaltered sample\")\n",
                "display_pitch(audio_norm, pitch_norm_pred, durs=durs_norm_pred)\n",
                "print(\"The second inverted sample. This sample sounds less like a question and more like a statement.\")\n",
                "display_pitch(audio_inv, pitch_inv, durs=durs_inv_pred)"
            ]
        },
        {
            "cell_type": "markdown",
            "metadata": {},
            "source": [
                "### Pitch Amplify\n",
                "Lastly, let's look at pitch amplifying. To amplify the pitch, we just multiply it by a positive constant. Let's run it and compare the results."
            ]
        },
        {
            "cell_type": "code",
            "execution_count": null,
            "metadata": {},
            "outputs": [],
            "source": [
                "#Define what we want the model to say\n",
                "input_string = \"Hey, what is my pitch?\"  # Feel free to change it and experiment\n",
                "\n",
                "# Run inference to get spectrogram and pitch\n",
                "with torch.no_grad():\n",
                "    spec_norm, audio_norm, durs_norm_pred, pitch_norm_pred = str_to_audio(input_string)\n",
                "    \n",
                "    # Now let's amplify the pitch\n",
                "    pitch_amp = pitch_norm_pred * 1.5\n",
                "    # Now we can pass it to the model\n",
                "    spec_amp, audio_amp, durs_amp_pred, _ = str_to_audio(input_string, pitch=pitch_amp)\n",
                "\n",
                "# Let's see both results\n",
                "print(\"The first unaltered sample\")\n",
                "display_pitch(audio_norm, pitch_norm_pred, durs=durs_norm_pred)\n",
                "print(\"The second amplified sample.\")\n",
                "display_pitch(audio_amp, pitch_amp, durs=durs_amp_pred)"
            ]
        },
        {
            "cell_type": "markdown",
            "metadata": {},
            "source": [
                "## Putting it all together\n",
                "\n",
                "Now that we understand how to control the duration and pitch of TTS models, we can show how to adjust the voice to sound more solemn (slower speed + lower pitch), or more excited (higher speed + higher pitch)."
            ]
        },
        {
            "cell_type": "code",
            "execution_count": null,
            "metadata": {},
            "outputs": [],
            "source": [
                "#Define what we want the model to say\n",
                "input_string = \"I want to pass on my condolences for your loss.\"\n",
                "\n",
                "# Run inference to get spectrogram and pitch\n",
                "with torch.no_grad():\n",
                "    spec_norm, audio_norm, durs_norm_pred, pitch_norm_pred = str_to_audio(input_string)\n",
                "    \n",
                "    # Let's try to make the speech more solemn\n",
                "    # Let's deamplify the pitch and shift the pitch down by 75% of 1 standard deviation\n",
                "    pitch_sol = (pitch_norm_pred)*0.75-0.75\n",
                "    # Fastpitch tends to raise the pitch before \"loss\" which sounds inappropriate. Let's just remove that pitch raise\n",
                "    pitch_sol[0][-5] += 0.2\n",
                "    # Now let's pass our new pitch to fastpitch with a 90% pacing to slow it down\n",
                "    spec_sol, audio_sol, durs_sol_pred, _ = str_to_audio(input_string, pitch=pitch_sol, pace=0.9)\n",
                "    \n",
                "# Let's see both results\n",
                "print(\"The first unaltered sample\")\n",
                "display_pitch(audio_norm, pitch_norm_pred, durs=durs_norm_pred)\n",
                "print(\"The second solumn sample\")\n",
                "display_pitch(audio_sol, pitch_sol, durs=durs_sol_pred)"
            ]
        },
        {
            "cell_type": "code",
            "execution_count": null,
            "metadata": {},
            "outputs": [],
            "source": [
                "#Define what we want the model to say\n",
                "input_string = \"Congratulations on your promotion.\"\n",
                "\n",
                "# Run inference to get spectrogram and pitch\n",
                "with torch.no_grad():\n",
                "    spec_norm, audio_norm, durs_norm_pred, pitch_norm_pred = str_to_audio(input_string)\n",
                "    \n",
                "    # Let's amplify the pitch to make it sound more animated\n",
                "    # We also pitch shift up by 50% of 1 standard deviation\n",
                "    pitch_excite = (pitch_norm_pred)*1.7+0.5\n",
                "    # Now let's pass our new pitch to fastpitch with a 110% pacing to speed it up\n",
                "    spec_excite, audio_excite, durs_excite_pred, _ = str_to_audio(input_string, pitch=pitch_excite, pace=1.1)\n",
                "    \n",
                "# Let's see both results\n",
                "print(\"The first unaltered sample\")\n",
                "display_pitch(audio_norm, pitch_norm_pred, durs=durs_norm_pred)\n",
                "print(\"The second excited sample\")\n",
                "display_pitch(audio_excite, pitch_excite, durs=durs_excite_pred)"
            ]
        },
        {
            "cell_type": "markdown",
            "metadata": {},
            "source": [
                "## Other Models\n",
                "\n",
                "This notebook lists other models that allow for control of speech rate and pitch. However, please note that not all models accept a `pace`, nor a `pitch` parameter as part of their forward/generate_spectrogram functions. Users who are interested in adding this functionality can use this notebook as a guide on how to do so.\n",
                "\n",
                "### Duration Control\n",
                "\n",
                "Adding duration control is the simpler of the two and one simply needs to add the `regulate_lens` function to the appropriate model for duration control.\n",
                "\n",
                "### Pitch Control\n",
                "\n",
                "Pitch control is more complicated. There are numerous design decisions that differ between models: 1) Whether to normalize the pitch, 2) Whether to predict pitch per spectrogram frame or per token, and more. While the basic transformations presented here (shift, flatten, invert, and amplify) can be done with all pitch predicting models, where to add this pitch transformation will differ depending on the model."
            ]
        },
        {
            "cell_type": "markdown",
            "metadata": {},
            "source": [
                "## References\n",
                "\n",
                "[1] https://arxiv.org/abs/1905.09263"
            ]
        }
    ],
    "metadata": {
        "kernelspec": {
            "display_name": "Python 3 (ipykernel)",
            "language": "python",
            "name": "python3"
        },
        "language_info": {
            "codemirror_mode": {
                "name": "ipython",
                "version": 3
            },
            "file_extension": ".py",
            "mimetype": "text/x-python",
            "name": "python",
            "nbconvert_exporter": "python",
            "pygments_lexer": "ipython3",
            "version": "3.8.6"
        }
    },
    "nbformat": 4,
    "nbformat_minor": 4
>>>>>>> c88c20ed
}<|MERGE_RESOLUTION|>--- conflicted
+++ resolved
@@ -1,516 +1,4 @@
 {
-<<<<<<< HEAD
- "cells": [
-  {
-   "cell_type": "markdown",
-   "metadata": {},
-   "source": [
-    "# TTS Inference Prosody Control\n",
-    "\n",
-    "This notebook is intended to teach users how to control duration and pitch with the FastPitch model."
-   ]
-  },
-  {
-   "cell_type": "markdown",
-   "metadata": {},
-   "source": [
-    "# License\n",
-    "\n",
-    "> Copyright (c) 2021, NVIDIA CORPORATION & AFFILIATES.  All rights reserved.\n",
-    ">\n",
-    "> Licensed under the Apache License, Version 2.0 (the \"License\");\n",
-    "> you may not use this file except in compliance with the License.\n",
-    "> You may obtain a copy of the License at\n",
-    ">\n",
-    ">     http://www.apache.org/licenses/LICENSE-2.0\n",
-    ">\n",
-    "> Unless required by applicable law or agreed to in writing, software\n",
-    "> distributed under the License is distributed on an \"AS IS\" BASIS,\n",
-    "> WITHOUT WARRANTIES OR CONDITIONS OF ANY KIND, either express or implied.\n",
-    "> See the License for the specific language governing permissions and\n",
-    "> limitations under the License."
-   ]
-  },
-  {
-   "cell_type": "code",
-   "execution_count": null,
-   "metadata": {
-    "tags": []
-   },
-   "outputs": [],
-   "source": [
-    "\"\"\"\n",
-    "You can either run this notebook locally (if you have all the dependencies and a GPU) or on Google Colab.\n",
-    "Instructions for setting up Colab are as follows:\n",
-    "1. Open a new Python 3 notebook.\n",
-    "2. Import this notebook from GitHub (File -> Upload Notebook -> \"GITHUB\" tab -> copy/paste GitHub URL)\n",
-    "3. Connect to an instance with a GPU (Runtime -> Change runtime type -> select \"GPU\" for hardware accelerator)\n",
-    "4. Run this cell to set up dependencies.\n",
-    "\"\"\"\n",
-    "# # If you're using Google Colab and not running locally, uncomment and run this cell.\n",
-    "# !apt-get install sox libsndfile1 ffmpeg\n",
-    "# !pip install wget unidecode\n",
-    "# BRANCH = 'r1.6.0'\n",
-    "# !python -m pip install git+https://github.com/NVIDIA/NeMo.git@$BRANCH#egg=nemo_toolkit[tts]"
-   ]
-  },
-  {
-   "cell_type": "markdown",
-   "metadata": {},
-   "source": [
-    "## Setup\n",
-    "\n",
-    "Please run the below cell to import libraries used in this notebook. This cell will load the fastpitch model and hifigan models used in the rest of the notebook. Lastly, two helper functions are defined. One is used for inference while the other is used to plot the inference results."
-   ]
-  },
-  {
-   "cell_type": "code",
-   "execution_count": null,
-   "metadata": {},
-   "outputs": [],
-   "source": [
-    "# Import all libraries\n",
-    "import IPython.display as ipd\n",
-    "import librosa\n",
-    "import librosa.display\n",
-    "import numpy as np\n",
-    "import torch\n",
-    "from matplotlib import pyplot as plt\n",
-    "%matplotlib inline\n",
-    "\n",
-    "# Reduce logging messages for this notebook\n",
-    "from nemo.utils import logging\n",
-    "logging.setLevel(logging.ERROR)\n",
-    "\n",
-    "from nemo.collections.tts.models import FastPitchModel\n",
-    "from nemo.collections.tts.models import HifiGanModel\n",
-    "from nemo.collections.tts.helpers.helpers import regulate_len\n",
-    "\n",
-    "# Load the models from NGC\n",
-    "fastpitch = FastPitchModel.from_pretrained(\"tts_en_fastpitch\").eval().cuda()\n",
-    "hifigan = HifiGanModel.from_pretrained(\"tts_hifigan\").eval().cuda()\n",
-    "sr = 22050\n",
-    "\n",
-    "# Define some helper functions\n",
-    "# Define a helper function to go from string to audio\n",
-    "def str_to_audio(inp, pace=1.0, durs=None, pitch=None):\n",
-    "    with torch.no_grad():\n",
-    "        tokens = fastpitch.parse(inp)\n",
-    "        spec, _, durs_pred, _, pitch_pred, *_ = fastpitch(text=tokens, durs=durs, pitch=pitch, speaker=None, pace=pace)\n",
-    "        audio = hifigan.convert_spectrogram_to_audio(spec=spec).to('cpu').numpy()\n",
-    "    return spec, audio, durs_pred, pitch_pred\n",
-    "\n",
-    "# Define a helper function to plot spectrograms with pitch and display the audio\n",
-    "def display_pitch(audio, pitch, sr=22050, durs=None):\n",
-    "    fig, ax = plt.subplots(figsize=(12, 6))\n",
-    "    spec = np.abs(librosa.stft(audio[0], n_fft=1024))\n",
-    "    # Check to see if pitch has been unnormalized\n",
-    "    if torch.abs(torch.mean(pitch)) <= 1.0:\n",
-    "        # Unnormalize the pitch with LJSpeech's mean and std\n",
-    "        pitch = pitch * 65.72037058703644 + 214.72202032404294\n",
-    "    # Check to see if pitch has been expanded to the spec length yet\n",
-    "    if len(pitch) != spec.shape[0] and durs is not None:\n",
-    "        pitch = regulate_len(durs, pitch.unsqueeze(-1))[0].squeeze(-1)\n",
-    "    # Plot and display audio, spectrogram, and pitch\n",
-    "    ax.plot(pitch.cpu().numpy()[0], color='cyan', linewidth=1)\n",
-    "    librosa.display.specshow(np.log(spec+1e-12), y_axis='log')\n",
-    "    ipd.display(ipd.Audio(audio, rate=sr))\n",
-    "    plt.show()"
-   ]
-  },
-  {
-   "cell_type": "markdown",
-   "metadata": {},
-   "source": [
-    "## Duration Control\n",
-    "\n",
-    "This section is applicable to models that use a duration predictor module. This module is called the Length Regulator and was introduced in FastSpeech [1]. A list of NeMo models that support duration predictors are as follows:\n",
-    "\n",
-    "- [FastPitch](https://ngc.nvidia.com/catalog/models/nvidia:nemo:tts_en_fastpitch)\n",
-    "- [FastPitch_HifiGan_E2E](https://ngc.nvidia.com/catalog/models/nvidia:nemo:tts_en_e2e_fastpitchhifigan)\n",
-    "- [FastSpeech2](https://ngc.nvidia.com/catalog/models/nvidia:nemo:tts_en_fastspeech_2)\n",
-    "- [FastSpeech2_HifiGan_E2E](https://ngc.nvidia.com/catalog/models/nvidia:nemo:tts_en_e2e_fastspeech2hifigan)\n",
-    "- [TalkNet](https://ngc.nvidia.com/catalog/models/nvidia:nemo:tts_en_talknet)\n",
-    "- [Glow-TTS](https://ngc.nvidia.com/catalog/models/nvidia:nemo:tts_en_glowtts)\n",
-    "\n",
-    "While each model has their own implementation of this duration predictor, all of them follow a simple convolutional architecture. The input is the encoded tokens, and the output of the module is a value that represents how many frames in the decoder correspond to each token. It is essentially a hard attention mechanism.\n",
-    "\n",
-    "Since each model outputs a duration value per token, it is simple to slow down or increase the speech rate by increasing or decreasing these values. Consider the following:\n",
-    "\n",
-    "```python\n",
-    "def regulate_len(durations, pace=1.0):\n",
-    "    durations = durations.float() / pace\n",
-    "    # The output from the duration predictor module is still a float\n",
-    "    # If we want the speech to be faster, we can increase the pace and make each token duration shorter\n",
-    "    # Alternatively we can slow down the pace by decreasing the pace parameter\n",
-    "    return durations.long()  # Lastly, we need to make the durations integers for subsequent processes\n",
-    "```\n",
-    "\n",
-    "Let's try this out with FastPitch"
-   ]
-  },
-  {
-   "cell_type": "code",
-   "execution_count": null,
-   "metadata": {},
-   "outputs": [],
-   "source": [
-    "#Define what we want the model to say\n",
-    "input_string = \"Hey, I am speaking at different paces!\"  # Feel free to change it and experiment\n",
-    "\n",
-    "# Let's run fastpitch normally\n",
-    "_, audio, *_ = str_to_audio(input_string)\n",
-    "print(f\"This is fastpitch speaking at the regular pace of 1.0. This example is {len(audio[0])/sr:.3f} seconds long.\")\n",
-    "ipd.display(ipd.Audio(audio, rate=sr))\n",
-    "\n",
-    "# We can speed up the speech by adjusting the pace\n",
-    "_, audio, *_ = str_to_audio(input_string, pace=1.2)\n",
-    "print(f\"This is fastpitch speaking at the faster pace of 1.2. This example is {len(audio[0])/sr:.3f} seconds long.\")\n",
-    "ipd.display(ipd.Audio(audio, rate=sr))\n",
-    "\n",
-    "# We can slow down the speech by adjusting the pace\n",
-    "_, audio, *_ = str_to_audio(input_string, pace=0.75)\n",
-    "print(f\"This is fastpitch speaking at the slower pace of 0.75. This example is {len(audio[0])/sr:.3f} seconds long.\")\n",
-    "ipd.display(ipd.Audio(audio, rate=sr))"
-   ]
-  },
-  {
-   "cell_type": "markdown",
-   "metadata": {},
-   "source": [
-    "## Pitch Control\n",
-    "\n",
-    "The newer spectrogram generator models predict the pitch for certain words. Since these models predict pitch, we can adjust the predicted pitch in a similar manner to the predicted durations like in the previous section. A list of NeMo models that support pitch control are as follows:\n",
-    "\n",
-    "- [FastPitch](https://ngc.nvidia.com/catalog/models/nvidia:nemo:tts_en_fastpitch)\n",
-    "- [FastPitch_HifiGan_E2E](https://ngc.nvidia.com/catalog/models/nvidia:nemo:tts_en_e2e_fastpitchhifigan)\n",
-    "- [FastSpeech2](https://ngc.nvidia.com/catalog/models/nvidia:nemo:tts_en_fastspeech_2)\n",
-    "- [FastSpeech2_HifiGan_E2E](https://ngc.nvidia.com/catalog/models/nvidia:nemo:tts_en_e2e_fastspeech2hifigan)\n",
-    "- [TalkNet](https://ngc.nvidia.com/catalog/models/nvidia:nemo:tts_en_talknet)\n",
-    "\n",
-    "### FastPitch\n",
-    "\n",
-    "As with the previous tutorial, we will focus on FastPitch. FastPitch differs from some other models as it predicts a pitch difference to a normalized (mean 0, std 1) speaker pitch. Other models will just predict the unnormalized pitch. Looking at a simplified version of the FastPitch model, we see\n",
-    "\n",
-    "```python\n",
-    "# Predict pitch\n",
-    "pitch_predicted = self.pitch_predictor(enc_out, enc_mask)  # Predicts a pitch that is normalized with speaker statistics \n",
-    "pitch_emb = self.pitch_emb(pitch.unsqueeze(1))  # A simple 1D convolution to map the float pitch to a embedding pitch\n",
-    "\n",
-    "enc_out = enc_out + pitch_emb.transpose(1, 2)  # We add the pitch to the encoder output\n",
-    "spec, *_ = self.decoder(input=len_regulated, seq_lens=dec_lens)  # We send the sum to the decoder to get the spectrogram\n",
-    "```\n",
-    "\n",
-    "Let's see the `pitch_predicted` for a sample text. You can run the below cell. You should get an image that looks like the following for the input `Hey, what is my pitch?`:\n",
-    "\n",
-    "<img src=\"https://raw.githubusercontent.com/NVIDIA/NeMo/main/tutorials/tts/fastpitch-pitch.png\">\n",
-    "\n",
-    "Notice that the last word `pitch` has an increase in pitch to stress that it is a question."
-   ]
-  },
-  {
-   "cell_type": "code",
-   "execution_count": null,
-   "metadata": {},
-   "outputs": [],
-   "source": [
-    "import librosa\n",
-    "import librosa.display\n",
-    "from matplotlib import pyplot as plt\n",
-    "import numpy as np\n",
-    "from nemo.collections.tts.helpers.helpers import regulate_len\n",
-    "%matplotlib inline\n",
-    "\n",
-    "#Define what we want the model to say\n",
-    "input_string = \"Hey, what is my pitch?\"  # Feel free to change it and experiment\n",
-    "\n",
-    "# Run inference to get spectrogram and pitch\n",
-    "with torch.no_grad():\n",
-    "    spec, audio, durs_pred, pitch_pred = str_to_audio(input_string)\n",
-    "\n",
-    "    # FastPitch predicts one pitch value per token. To plot it, we have to expand the token length to the spectrogram length\n",
-    "    pitch_pred, _ = regulate_len(durs_pred, pitch_pred.unsqueeze(-1))\n",
-    "    pitch_pred = pitch_pred.squeeze(-1)\n",
-    "    # Note we have to unnormalize the pitch with LJSpeech's mean and std\n",
-    "    pitch_pred = pitch_pred * 65.72037058703644 + 214.72202032404294\n",
-    "\n",
-    "# Let's plot the predicted pitch and how it affects the predicted audio\n",
-    "fig, ax = plt.subplots(figsize=(12, 6))\n",
-    "spec = np.abs(librosa.stft(audio[0], n_fft=1024))\n",
-    "ax.plot(pitch_pred.cpu().numpy()[0], color='cyan', linewidth=1)\n",
-    "librosa.display.specshow(np.log(spec+1e-12), y_axis='log')\n",
-    "ipd.display(ipd.Audio(audio, rate=sr))"
-   ]
-  },
-  {
-   "cell_type": "markdown",
-   "metadata": {},
-   "source": [
-    "## Plot Control\n",
-    "\n",
-    "Now that we see how the pitch affects the predicted spectrogram, we can now adjust it to add some effects. We will explore 4 different manipulations:\n",
-    "\n",
-    "1) Pitch shift\n",
-    "\n",
-    "2) Pitch flatten\n",
-    "\n",
-    "3) Pitch inversion\n",
-    "\n",
-    "4) Pitch amplification"
-   ]
-  },
-  {
-   "cell_type": "markdown",
-   "metadata": {},
-   "source": [
-    "### Pitch Shift\n",
-    "First, let's handle pitch shifting. To shift the pitch up or down by some Hz, we can just add or subtract as needed. Let's shift the pitch down by 50 Hz and compare it to the previous example."
-   ]
-  },
-  {
-   "cell_type": "code",
-   "execution_count": null,
-   "metadata": {},
-   "outputs": [],
-   "source": [
-    "#Define what we want the model to say\n",
-    "input_string = \"Hey, what is my pitch?\"  # Feel free to change it and experiment\n",
-    "\n",
-    "# Run inference to get spectrogram and pitch\n",
-    "with torch.no_grad():\n",
-    "    spec_norm, audio_norm, durs_norm_pred, pitch_norm_pred = str_to_audio(input_string)\n",
-    "    \n",
-    "    # Note we have to unnormalize the pitch with LJSpeech's mean and std\n",
-    "    pitch_shift = pitch_norm_pred * 65.72037058703644 + 214.72202032404294\n",
-    "    # Now let's pitch shift down by 50Hz\n",
-    "    pitch_shift = pitch_shift - 50\n",
-    "    # Now we have to renormalize it to be mean 0, std 1\n",
-    "    pitch_shift = (pitch_shift - 214.72202032404294) / 65.72037058703644\n",
-    "    \n",
-    "    # Now we can pass it to the model\n",
-    "    spec_shift, audio_shift, durs_shift_pred, _ = str_to_audio(input_string, pitch=pitch_shift)\n",
-    "    # NOTE: We do not plot the pitch returned from str_to_audio.\n",
-    "    # When we override the pitch, we want to plot the pitch that override the model with.\n",
-    "    # In thise case, it is `pitch_shift`\n",
-    "\n",
-    "# Let's see both results\n",
-    "print(\"The first unshifted sample\")\n",
-    "display_pitch(audio_norm, pitch_norm_pred, durs=durs_norm_pred)\n",
-    "print(\"The second shifted sample. This sample is much deeper than the previous.\")\n",
-    "display_pitch(audio_shift, pitch_shift, durs=durs_shift_pred)"
-   ]
-  },
-  {
-   "cell_type": "markdown",
-   "metadata": {},
-   "source": [
-    "### Pitch Flattening\n",
-    "Second, let's look at pitch flattening. To flatten the pitch, we just set it to 0. Let's run it and compare the results."
-   ]
-  },
-  {
-   "cell_type": "code",
-   "execution_count": null,
-   "metadata": {},
-   "outputs": [],
-   "source": [
-    "#Define what we want the model to say\n",
-    "input_string = \"Hey, what is my pitch?\"  # Feel free to change it and experiment\n",
-    "\n",
-    "# Run inference to get spectrogram and pitch\n",
-    "with torch.no_grad():\n",
-    "    spec_norm, audio_norm, durs_norm_pred, pitch_norm_pred = str_to_audio(input_string)\n",
-    "    \n",
-    "    # Now let's set the pitch to 0\n",
-    "    pitch_flat = pitch_norm_pred * 0\n",
-    "    # Now we can pass it to the model\n",
-    "    spec_flat, audio_flat, durs_flat_pred, _ = str_to_audio(input_string, pitch=pitch_flat)\n",
-    "\n",
-    "# Let's see both results\n",
-    "print(\"The first unaltered sample\")\n",
-    "display_pitch(audio_norm, pitch_norm_pred, durs=durs_norm_pred)\n",
-    "print(\"The second flattened sample. This sample is more monotone than the previous.\")\n",
-    "display_pitch(audio_flat, pitch_flat, durs=durs_flat_pred)"
-   ]
-  },
-  {
-   "cell_type": "markdown",
-   "metadata": {},
-   "source": [
-    "### Pitch Inversion\n",
-    "Third, let's look at pitch inversion. To invert the pitch, we just multiply it by -1. Let's run it and compare the results."
-   ]
-  },
-  {
-   "cell_type": "code",
-   "execution_count": null,
-   "metadata": {},
-   "outputs": [],
-   "source": [
-    "#Define what we want the model to say\n",
-    "input_string = \"Hey, what is my pitch?\"  # Feel free to change it and experiment\n",
-    "\n",
-    "# Run inference to get spectrogram and pitch\n",
-    "with torch.no_grad():\n",
-    "    spec_norm, audio_norm, durs_norm_pred, pitch_norm_pred = str_to_audio(input_string)\n",
-    "    \n",
-    "    # Now let's invert the pitch\n",
-    "    pitch_inv = pitch_norm_pred * -1\n",
-    "    # Now we can pass it to the model\n",
-    "    spec_inv, audio_inv, durs_inv_pred, _ = str_to_audio(input_string, pitch=pitch_inv)\n",
-    "\n",
-    "# Let's see both results\n",
-    "print(\"The first unaltered sample\")\n",
-    "display_pitch(audio_norm, pitch_norm_pred, durs=durs_norm_pred)\n",
-    "print(\"The second inverted sample. This sample sounds less like a question and more like a statement.\")\n",
-    "display_pitch(audio_inv, pitch_inv, durs=durs_inv_pred)"
-   ]
-  },
-  {
-   "cell_type": "markdown",
-   "metadata": {},
-   "source": [
-    "### Pitch Amplify\n",
-    "Lastly, let's look at pitch amplifying. To amplify the pitch, we just multiply it by a positive constant. Let's run it and compare the results."
-   ]
-  },
-  {
-   "cell_type": "code",
-   "execution_count": null,
-   "metadata": {},
-   "outputs": [],
-   "source": [
-    "#Define what we want the model to say\n",
-    "input_string = \"Hey, what is my pitch?\"  # Feel free to change it and experiment\n",
-    "\n",
-    "# Run inference to get spectrogram and pitch\n",
-    "with torch.no_grad():\n",
-    "    spec_norm, audio_norm, durs_norm_pred, pitch_norm_pred = str_to_audio(input_string)\n",
-    "    \n",
-    "    # Now let's amplify the pitch\n",
-    "    pitch_amp = pitch_norm_pred * 1.5\n",
-    "    # Now we can pass it to the model\n",
-    "    spec_amp, audio_amp, durs_amp_pred, _ = str_to_audio(input_string, pitch=pitch_amp)\n",
-    "\n",
-    "# Let's see both results\n",
-    "print(\"The first unaltered sample\")\n",
-    "display_pitch(audio_norm, pitch_norm_pred, durs=durs_norm_pred)\n",
-    "print(\"The second amplified sample.\")\n",
-    "display_pitch(audio_amp, pitch_amp, durs=durs_amp_pred)"
-   ]
-  },
-  {
-   "cell_type": "markdown",
-   "metadata": {},
-   "source": [
-    "## Putting it all together\n",
-    "\n",
-    "Now that we understand how to control the duration and pitch of TTS models, we can show how to adjust the voice to sound more solemn (slower speed + lower pitch), or more excited (higher speed + higher pitch)."
-   ]
-  },
-  {
-   "cell_type": "code",
-   "execution_count": null,
-   "metadata": {},
-   "outputs": [],
-   "source": [
-    "#Define what we want the model to say\n",
-    "input_string = \"I want to pass on my condolences for your loss.\"\n",
-    "\n",
-    "# Run inference to get spectrogram and pitch\n",
-    "with torch.no_grad():\n",
-    "    spec_norm, audio_norm, durs_norm_pred, pitch_norm_pred = str_to_audio(input_string)\n",
-    "    \n",
-    "    # Let's try to make the speech more solemn\n",
-    "    # Let's deamplify the pitch and shift the pitch down by 75% of 1 standard deviation\n",
-    "    pitch_sol = (pitch_norm_pred)*0.75-0.75\n",
-    "    # Fastpitch tends to raise the pitch before \"loss\" which sounds inappropriate. Let's just remove that pitch raise\n",
-    "    pitch_sol[0][-5] += 0.2\n",
-    "    # Now let's pass our new pitch to fastpitch with a 90% pacing to slow it down\n",
-    "    spec_sol, audio_sol, durs_sol_pred, _ = str_to_audio(input_string, pitch=pitch_sol, pace=0.9)\n",
-    "    \n",
-    "# Let's see both results\n",
-    "print(\"The first unaltered sample\")\n",
-    "display_pitch(audio_norm, pitch_norm_pred, durs=durs_norm_pred)\n",
-    "print(\"The second solumn sample\")\n",
-    "display_pitch(audio_sol, pitch_sol, durs=durs_sol_pred)"
-   ]
-  },
-  {
-   "cell_type": "code",
-   "execution_count": null,
-   "metadata": {},
-   "outputs": [],
-   "source": [
-    "#Define what we want the model to say\n",
-    "input_string = \"Congratulations on your promotion.\"\n",
-    "\n",
-    "# Run inference to get spectrogram and pitch\n",
-    "with torch.no_grad():\n",
-    "    spec_norm, audio_norm, durs_norm_pred, pitch_norm_pred = str_to_audio(input_string)\n",
-    "    \n",
-    "    # Let's amplify the pitch to make it sound more animated\n",
-    "    # We also pitch shift up by 50% of 1 standard deviation\n",
-    "    pitch_excite = (pitch_norm_pred)*1.7+0.5\n",
-    "    # Now let's pass our new pitch to fastpitch with a 110% pacing to speed it up\n",
-    "    spec_excite, audio_excite, durs_excite_pred, _ = str_to_audio(input_string, pitch=pitch_excite, pace=1.1)\n",
-    "    \n",
-    "# Let's see both results\n",
-    "print(\"The first unaltered sample\")\n",
-    "display_pitch(audio_norm, pitch_norm_pred, durs=durs_norm_pred)\n",
-    "print(\"The second excited sample\")\n",
-    "display_pitch(audio_excite, pitch_excite, durs=durs_excite_pred)"
-   ]
-  },
-  {
-   "cell_type": "markdown",
-   "metadata": {},
-   "source": [
-    "## Other Models\n",
-    "\n",
-    "This notebook lists other models that allow for control of speech rate and pitch. However, please note that not all models accept a `pace`, nor a `pitch` parameter as part of their forward/generate_spectrogram functions. Users who are interested in adding this functionality can use this notebook as a guide on how to do so.\n",
-    "\n",
-    "### Duration Control\n",
-    "\n",
-    "Adding duration control is the simpler of the two and one simply needs to add the `regulate_lens` function to the appropriate model for duration control.\n",
-    "\n",
-    "### Pitch Control\n",
-    "\n",
-    "Pitch control is more complicated. There are numerous design decisions that differ between models: 1) Whether to normalize the pitch, 2) Whether to predict pitch per spectrogram frame or per token, and more. While the basic transformations presented here (shift, flatten, invert, and amplify) can be done with all pitch predicting models, where to add this pitch transformation will differ depending on the model."
-   ]
-  },
-  {
-   "cell_type": "markdown",
-   "metadata": {},
-   "source": [
-    "## References\n",
-    "\n",
-    "[1] https://arxiv.org/abs/1905.09263"
-   ]
-  }
- ],
- "metadata": {
-  "kernelspec": {
-   "display_name": "Python 3 (ipykernel)",
-   "language": "python",
-   "name": "python3"
-  },
-  "language_info": {
-   "codemirror_mode": {
-    "name": "ipython",
-    "version": 3
-   },
-   "file_extension": ".py",
-   "mimetype": "text/x-python",
-   "name": "python",
-   "nbconvert_exporter": "python",
-   "pygments_lexer": "ipython3",
-   "version": "3.8.10"
-  }
- },
- "nbformat": 4,
- "nbformat_minor": 4
-=======
     "cells": [
         {
             "cell_type": "markdown",
@@ -1021,5 +509,4 @@
     },
     "nbformat": 4,
     "nbformat_minor": 4
->>>>>>> c88c20ed
 }